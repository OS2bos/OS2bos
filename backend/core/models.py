from datetime import date
from decimal import Decimal

<<<<<<< HEAD
from dateutil.rrule import (
    rrule,
    DAILY as DAILY_rrule,
    WEEKLY as WEEKLY_rrule,
    MONTHLY as MONTHLY_rrule,
)
=======
from dateutil import rrule
from dateutil.relativedelta import relativedelta
>>>>>>> 54448520
from django.db import models
from django.db.models import Sum
from django.db.models.functions import Coalesce
from django.contrib.postgres import fields
from django.contrib.auth.models import AbstractUser
from django.utils.translation import gettext_lazy as _
from django.core.validators import MinValueValidator
from django_audit_fields.models import AuditModelMixin
from simple_history.models import HistoricalRecords

# Target group - definitions and choice list.
FAMILY_DEPT = "FAMILY_DEPT"
DISABILITY_DEPT = "DISABILITY_DEPT"
target_group_choices = (
    (FAMILY_DEPT, _("familieafdelingen")),
    (DISABILITY_DEPT, _("handicapafdelingen")),
)

# Effort steps - definitions and choice list.
STEP_ONE = "STEP_ONE"
STEP_TWO = "STEP_TWO"
STEP_THREE = "STEP_THREE"
STEP_FOUR = "STEP_FOUR"
STEP_FIVE = "STEP_FIVE"
STEP_SIX = "STEP_SIX"

effort_steps_choices = (
    (STEP_ONE, _("Trin 1: Tidlig indsats i almenområdet")),
    (STEP_TWO, _("Trin 2: Forebyggelse")),
    (STEP_THREE, _("Trin 3: Hjemmebaserede indsatser")),
    (STEP_FOUR, _("Trin 4: Anbringelse i slægt eller netværk")),
    (STEP_FIVE, _("Trin 5: Anbringelse i forskellige typer af plejefamilier")),
    (STEP_SIX, _("Trin 6: Anbringelse i institutionstilbud")),
)

# Payment methods and choice list.
CASH = "CASH"
SD = "SD"
INVOICE = "INVOICE"
INTERNAL = "INTERNAL"
payment_method_choices = (
    (CASH, _("Udbetaling")),
    (SD, _("SD-LØN")),
    (INVOICE, _("Faktura")),
    (INTERNAL, _("Intern afregning")),
)


class Municipality(models.Model):
    """Represents a Danish municipality."""

    name = models.CharField(max_length=128, verbose_name=_("navn"))

    def __str__(self):
        return f"{self.name}"


class SchoolDistrict(models.Model):
    """Represents a Danish school district."""

    name = models.CharField(max_length=128, verbose_name=_("navn"))

    def __str__(self):
        return f"{self.name}"


class PaymentMethodDetails(models.Model):
    tax_card_choices = (
        ("MAIN_CARD", _("Hovedkort")),
        ("SECONDARY_CARD", _("Bikort")),
    )

    tax_card = models.CharField(
<<<<<<< HEAD
        max_length=128, verbose_name=("skattekort"), choices=tax_card_choices
=======
        max_length=128,
        verbose_name=(_("skattekort")),
        choices=tax_card_choices,
>>>>>>> 54448520
    )


class User(AbstractUser):
    team = models.ForeignKey(
        "Team",
        on_delete=models.PROTECT,
        related_name="users",
        null=True,
        # Don't allow creation of users with no team through user interface.
        blank=False,
    )


class Team(models.Model):
    """Represents a team in the administration."""

    name = models.CharField(max_length=128, verbose_name=_("navn"))
    leader = models.ForeignKey(
        User, on_delete=models.PROTECT, related_name="managed_teams"
    )

    def __str__(self):
        return f"{self.name}"


class PaymentSchedule(models.Model):
    """Schedule a payment for an Activity."""

    # Recipient types and choice list.
    INTERNAL = "INTERNAL"
    PERSON = "PERSON"
    COMPANY = "COMPANY"
    recipient_choices = (
        (INTERNAL, _("Intern")),
        (PERSON, _("Person")),
        (COMPANY, _("Firma")),
    )
    recipient_type = models.CharField(
        max_length=128,
        verbose_name=_("betalingsmodtager"),
        choices=recipient_choices,
    )
    recipient_id = models.CharField(max_length=128, verbose_name=_("ID"))
    recipient_name = models.CharField(max_length=128, verbose_name=_("Navn"))

    payment_method = models.CharField(
        max_length=128,
        verbose_name=_("betalingsmåde"),
        choices=payment_method_choices,
    )
    payment_method_details = models.ForeignKey(
        PaymentMethodDetails, null=True, blank=True, on_delete=models.SET_NULL
    )
    DAILY = "DAILY"
    WEEKLY = "WEEKLY"
    MONTHLY = "MONTHLY"
    payment_frequency_choices = (
        (DAILY, _("Dagligt")),
        (WEEKLY, _("Ugentligt")),
        (MONTHLY, _("Månedligt")),
    )
    payment_frequency = models.CharField(
        max_length=128,
        verbose_name=_("betalingsfrekvens"),
        choices=payment_frequency_choices,
    )

    ONE_TIME_PAYMENT = "ONE_TIME_PAYMENT"
    RUNNING_PAYMENT = "RUNNING_PAYMENT"
    PER_HOUR_PAYMENT = "PER_HOUR_PAYMENT"
    PER_DAY_PAYMENT = "PER_DAY_PAYMENT"
    PER_KM_PAYMENT = "PER_KM_PAYMENT"
    payment_type_choices = (
        ((ONE_TIME_PAYMENT), _("Engangsudgift")),
        ((RUNNING_PAYMENT), _("Fast beløb, løbende")),
        ((PER_HOUR_PAYMENT), _("Takst pr. time")),
        ((PER_DAY_PAYMENT), _("Takst pr. døgn")),
        ((PER_KM_PAYMENT), _("Takst pr. kilometer")),
    )
    payment_type = models.CharField(
        max_length=128,
        verbose_name=_("betalingstype"),
        choices=payment_type_choices,
    )
    # number of units to pay, ie. XX kilometres or hours
    payment_units = models.PositiveIntegerField(
<<<<<<< HEAD
        verbose_name="betalingsenheder", blank=True, null=True
=======
        verbose_name=_("betalingsenheder"), blank=True, null=True
>>>>>>> 54448520
    )
    payment_amount = models.DecimalField(
        max_digits=14,
        decimal_places=2,
<<<<<<< HEAD
        verbose_name="beløb",
        validators=[MinValueValidator(Decimal("0.01"))],
    )

    def create_rrule(self, start, end):
        """
        Create a dateutil.rrule based on payment_type/payment_frequency,
        start and end.
        """
        if self.payment_type == self.ONE_TIME_PAYMENT:
            rrule_frequency = rrule(
                DAILY_rrule, count=1, dtstart=start, until=end
            )
        elif self.payment_frequency == self.DAILY:
            rrule_frequency = rrule(DAILY_rrule, dtstart=start, until=end)
        elif self.payment_frequency == self.WEEKLY:
            rrule_frequency = rrule(WEEKLY_rrule, dtstart=start, until=end)
        elif self.payment_frequency == self.MONTHLY:
            # If monthly, choose the first day of the month.
            rrule_frequency = rrule(
                MONTHLY_rrule, dtstart=start, until=end, bymonthday=1
            )
        else:
            raise ValueError(_("ukendt betalingsfrekvens"))
        return rrule_frequency

    def calculate_per_payment_amount(self, vat_factor):

        if self.payment_type in [self.ONE_TIME_PAYMENT, self.RUNNING_PAYMENT]:
            return self.payment_amount / 100 * vat_factor
        elif self.payment_type in [
            self.PER_HOUR_PAYMENT,
            self.PER_DAY_PAYMENT,
            self.PER_KM_PAYMENT,
        ]:
            return (
                (self.payment_units * self.payment_amount) / 100 * vat_factor
            )
        else:
            raise ValueError(_("ukendt betalingstype"))

    def generate_payments(self, start, end, vat_factor=Decimal("100")):
        """
        Generates payments with a start and end.
        """
        # If no end is specified, choose end of the current year.
        if not end:
            end = date.today().replace(month=date.max.month, day=date.max.day)

        rrule_frequency = self.create_rrule(start, end)

        dates = list(rrule_frequency)

        for date_obj in dates:
            Payment.objects.create(
                date=date_obj,
                recipient_type=self.recipient_type,
                recipient_id=self.recipient_id,
                recipient_name=self.recipient_name,
                payment_method=self.payment_method,
                amount=self.calculate_per_payment_amount(vat_factor),
                payment_schedule=self,
            )
=======
        verbose_name=_("beløb"),
        validators=[MinValueValidator(Decimal("0.01"))],
    )

    def create_rrule(self, start, end):
        """
        Create a dateutil.rrule based on payment_type/payment_frequency,
        start and end.
        """
        if self.payment_type == self.ONE_TIME_PAYMENT:
            rrule_frequency = rrule.rrule(rrule.DAILY, count=1, dtstart=start)
        elif self.payment_frequency == self.DAILY:
            rrule_frequency = rrule.rrule(
                rrule.DAILY, dtstart=start, until=end
            )
        elif self.payment_frequency == self.WEEKLY:
            rrule_frequency = rrule.rrule(
                rrule.WEEKLY, dtstart=start, until=end
            )
        elif self.payment_frequency == self.MONTHLY:
            # If monthly, choose the first day of the month.
            rrule_frequency = rrule.rrule(
                rrule.MONTHLY, dtstart=start, until=end, bymonthday=1
            )
        else:
            raise ValueError(_("ukendt betalingsfrekvens"))
        return rrule_frequency

    def calculate_per_payment_amount(self, vat_factor):

        if self.payment_type in [self.ONE_TIME_PAYMENT, self.RUNNING_PAYMENT]:
            return self.payment_amount / 100 * vat_factor
        elif self.payment_type in [
            self.PER_HOUR_PAYMENT,
            self.PER_DAY_PAYMENT,
            self.PER_KM_PAYMENT,
        ]:
            return (
                (self.payment_units * self.payment_amount) / 100 * vat_factor
            )
        else:
            raise ValueError(_("ukendt betalingstype"))

    def generate_payments(self, start, end=None, vat_factor=Decimal("100")):
        """
        Generates payments with a start and end.
        """
        # If no end is specified, choose end of the next year.
        if not end:
            today = date.today()
            end = today.replace(
                year=today.year + 1, month=date.max.month, day=date.max.day
            )

        rrule_frequency = self.create_rrule(start, end)

        dates = list(rrule_frequency)

        for date_obj in dates:
            Payment.objects.create(
                date=date_obj,
                recipient_type=self.recipient_type,
                recipient_id=self.recipient_id,
                recipient_name=self.recipient_name,
                payment_method=self.payment_method,
                amount=self.calculate_per_payment_amount(vat_factor),
                payment_schedule=self,
            )

    def synchronize_payments(self, start, end, vat_factor=Decimal("100")):
        """
        Synchronize an existing number of payments for a new end_date.
        """
        today = date.today()

        # If no existing payments is generated we can't do anything.
        if not self.payments.exists():
            return

        newest_payment = self.payments.order_by("-date").first()

        # The new start_date should be based on the newest payment date
        # and the payment frequency.
        if self.payment_frequency == PaymentSchedule.DAILY:
            new_start = newest_payment.date + relativedelta(days=1)
        elif self.payment_frequency == PaymentSchedule.WEEKLY:
            new_start = newest_payment.date + relativedelta(weeks=1)
        elif self.payment_frequency == PaymentSchedule.MONTHLY:
            new_start = newest_payment.date + relativedelta(months=1)
        else:
            raise ValueError(_("ukendt betalingsfrekvens"))

        # Handle the case where an end_date is set in the future
        # after already having generated payments with no end_date.
        if end and (new_start < end):
            self.generate_payments(new_start, end, vat_factor)

        # Handle the case where an end_date is set in the past after
        # already having generated payments with no end_date
        if end and (newest_payment.date > end):
            self.payments.filter(date__gt=end).delete()

        # If end is unbounded and the newest payment has a date less than
        # 6 months from now we can generate new payments for another period.
        if not end and (newest_payment.date < today + relativedelta(months=6)):
            self.generate_payments(new_start, end, vat_factor)
>>>>>>> 54448520


class Payment(models.Model):
    """Represents an amount paid to a supplier - amount, recpient, date.

    These may be entered manually, but ideally they should be imported
    from an accounts payable system."""

    date = models.DateField(verbose_name=_("betalingsdato"))

    recipient_type = models.CharField(
        max_length=128,
        verbose_name=_("betalingsmodtager"),
        choices=PaymentSchedule.recipient_choices,
    )
    recipient_id = models.CharField(max_length=128, verbose_name=_("ID"))
    recipient_name = models.CharField(max_length=128, verbose_name=_("Navn"))

    payment_method = models.CharField(
        max_length=128,
        verbose_name=_("betalingsmåde"),
        choices=payment_method_choices,
    )
    amount = models.DecimalField(
        max_digits=14,
        decimal_places=2,
<<<<<<< HEAD
        verbose_name="beløb",
        validators=[MinValueValidator(Decimal("0.01"))],
    )
    paid = models.BooleanField(default=False, verbose_name="betalt")
=======
        verbose_name=_("beløb"),
        validators=[MinValueValidator(Decimal("0.01"))],
    )
    paid = models.BooleanField(default=False, verbose_name=_("betalt"))
>>>>>>> 54448520

    payment_schedule = models.ForeignKey(
        PaymentSchedule, on_delete=models.CASCADE, related_name="payments"
    )

    def __str__(self):
        return f"{self.date} - {self.amount}"


class Case(AuditModelMixin, models.Model):
    """A case, covering one child - corresponding to a Hovedsag in SBSYS."""

    sbsys_id = models.CharField(
        unique=True, max_length=128, verbose_name=_("SBSYS-ID")
    )
    cpr_number = models.CharField(max_length=12, verbose_name=_("cpr-nummer"))
    name = models.CharField(max_length=128, verbose_name=_("Navn"))
    case_worker = models.ForeignKey(
        User,
        verbose_name=_("sagsbehandler"),
        related_name="cases",
        on_delete=models.PROTECT,
    )
    team = models.ForeignKey(
        Team,
        verbose_name=_("team"),
        related_name="cases",
        on_delete=models.PROTECT,
        null=True,
        blank=True,
    )
    district = models.ForeignKey(
        SchoolDistrict,
        related_name="cases",
        verbose_name=_("skoledistrikt"),
        on_delete=models.PROTECT,
    )
    paying_municipality = models.ForeignKey(
        Municipality,
        verbose_name=_("betalingskommune"),
        related_name="pays_for",
        on_delete=models.PROTECT,
    )
    acting_municipality = models.ForeignKey(
        Municipality,
        verbose_name=_("handlekommune"),
        related_name="acts_on",
        on_delete=models.PROTECT,
    )
    residence_municipality = models.ForeignKey(
        Municipality,
        verbose_name=_("bopælskommune"),
        related_name="resident_clients",
        on_delete=models.PROTECT,
    )
    target_group = models.CharField(
        max_length=128,
        verbose_name=_("målgruppe"),
        choices=target_group_choices,
    )
    effort_step = models.CharField(
        max_length=128,
        choices=effort_steps_choices,
        verbose_name=_("indsatstrappe"),
    )
    scaling_step = models.PositiveSmallIntegerField(
        verbose_name=_("skaleringstrappe"),
        choices=[(i, i) for i in range(1, 11)],
    )
    refugee_integration = models.BooleanField(
        verbose_name=_("integrationsindsatsen"), default=False
    )
    cross_department_measure = models.BooleanField(
        verbose_name=_("tværgående ungeindsats"), default=False
    )
    # We only need to store historical records of
    # effort_step, scaling_step, case_worker,
    # thus we can exclude everything else.
    history = HistoricalRecords(
        excluded_fields=[
            "refugee_integration",
            "cross_department_measure",
            "target_group",
            "residence_municipality",
            "acting_municipality",
            "paying_municipality",
            "district",
            "name",
            "cpr_number",
            "sbsys_id",
        ]
    )


class ApprovalLevel(models.Model):
    name = models.CharField(max_length=128, verbose_name=_("navn"))

    def __str__(self):
        return f"{self.name}"


class Section(models.Model):
    """Law sections and the corresponding KLE codes.

    Each section is associated with the target group for which it is
    allowed as well as the action steps allowed.
    """

    paragraph = models.CharField(max_length=128, verbose_name=_("paragraf"))
    kle_number = models.CharField(max_length=128, verbose_name=_("KLE-nummer"))
    text = models.TextField(verbose_name=_("forklarende tekst"))
    allowed_for_family_target_group = models.BooleanField(
        verbose_name=_("tilladt for familieafdelingen"), default=False
    )
    allowed_for_disability_target_group = models.BooleanField(
        verbose_name=_("tilladt for handicapafdelingen"), default=False
    )
    allowed_for_steps = fields.ArrayField(
        models.CharField(max_length=128, choices=effort_steps_choices), size=6
    )
    law_text_name = models.CharField(
        max_length=128, verbose_name=_("lov tekst navn")
    )

    def __str__(self):
        return f"{self.paragraph} - {self.kle_number}"


class Appropriation(AuditModelMixin, models.Model):
    """An appropriation of funds in a Case - corresponds to a Sag in SBSYS."""

    sbsys_id = models.CharField(
        unique=True, max_length=128, verbose_name=_("SBSYS-ID")
    )
    section = models.ForeignKey(
        Section,
        related_name="appropriations",
        null=True,
        blank=True,
        on_delete=models.SET_NULL,
    )

    # Status - definitions and choice list.
    STATUS_DRAFT = "DRAFT"
    STATUS_BUDGETED = "BUDGETED"
    STATUS_GRANTED = "GRANTED"
    STATUS_DISCONTINUED = "DISCONTINUED"
    status_choices = (
        (STATUS_DRAFT, _("kladde")),
        (STATUS_BUDGETED, _("disponeret")),
        (STATUS_GRANTED, _("bevilget")),
        (STATUS_DISCONTINUED, _("udgået")),
    )
    status = models.CharField(
        verbose_name=_("status"), max_length=16, choices=status_choices
    )

    approval_level = models.ForeignKey(
        ApprovalLevel,
        related_name="appropriations",
        null=True,
        blank=True,
        on_delete=models.SET_NULL,
    )
    approval_note = models.TextField(
        verbose_name=_("evt. bemærkning"), blank=True
    )

    case = models.ForeignKey(
        Case, on_delete=models.CASCADE, related_name="appropriations"
    )

    @property
    def payment_plan(self):
        # TODO:
<<<<<<< HEAD
        # In AppropriationSerializer we already provide "activities"
        # with a total_amount for each activity so this perhaps is not needed.
=======
>>>>>>> 54448520
        pass  # pragma: no cover


class ServiceProvider(models.Model):
    """
    Class containing information for a specific service provider.
    """

    cvr_number = models.CharField(max_length=8, blank=True)
    name = models.CharField(max_length=128, blank=False)
    vat_factor = models.DecimalField(
        default=100.0,
        max_digits=5,
        decimal_places=2,
        validators=[MinValueValidator(Decimal("0.01"))],
    )


class ActivityDetails(models.Model):
    """Class containing all services offered by this municipality.

    Each service is associated with the legal articles for which it is
    allowed as well as a price range.
    """

    name = models.CharField(max_length=128, verbose_name=_("Navn"))
    activity_id = models.CharField(
        max_length=128, verbose_name=_("Aktivitets ID")
    )
    max_tolerance_in_percent = models.PositiveSmallIntegerField(
        verbose_name=_("Max tolerance i procent")
    )
    max_tolerance_in_dkk = models.PositiveIntegerField(
        verbose_name=_("Max tolerance i DKK")
    )
    main_activity_for = models.ManyToManyField(
        Section, related_name="main_activities"
    )
    supplementary_activity_for = models.ManyToManyField(
        Section, related_name="supplementary_activities"
    )
    service_providers = models.ManyToManyField(
        ServiceProvider, related_name="supplied_activities"
    )

    def __str__(self):
        return f"{self.activity_id} - {self.name}"


class Activity(AuditModelMixin, models.Model):
    """An activity is a specific service provided within an appropriation."""

    # The details object contains the name, tolerance, etc. of the service.
    details = models.ForeignKey(ActivityDetails, on_delete=models.PROTECT)

    # Status - definitions and choice list.
    STATUS_EXPECTED = "EXPECTED"
    STATUS_GRANTED = "GRANTED"
    status_choices = (
        (STATUS_EXPECTED, _("forventet")),
        (STATUS_GRANTED, _("bevilget")),
    )
    status = models.CharField(
        verbose_name=_("status"), max_length=128, choices=status_choices
    )

    start_date = models.DateField(verbose_name=_("startdato"))
    end_date = models.DateField(
        verbose_name=_("slutdato"), null=True, blank=True
    )

    # Activity types and choice list.
    MAIN_ACTIVITY = "MAIN_ACTIVITY"
    SUPPL_ACTIVITY = "SUPPL_ACTIVITY"
    type_choices = (
        (MAIN_ACTIVITY, _("hovedaktivitet")),
        (SUPPL_ACTIVITY, _("følgeaktivitet")),
    )

    activity_type = models.CharField(
        max_length=128, verbose_name=_("type"), choices=type_choices
    )

    payment_plan = models.OneToOneField(
        PaymentSchedule,
        on_delete=models.CASCADE,
        verbose_name=_("betalingsplan"),
        null=True,
        blank=True,
    )

    # Supplementary activities will point to their main activity.
    # Root activities may be a main activity and followed by any
    # supplementary activity.
    main_activity = models.ForeignKey(
        "self",
        null=True,
        blank=True,
        related_name="supplementary_activities",
        on_delete=models.CASCADE,
        verbose_name=_("hovedaktivitet"),
    )
    # An expected change modifies another actitvity and will eventually
    # be merged with it.
    modifies = models.ForeignKey(
        "self",
        null=True,
        blank=True,
        related_name="modified_by",
        on_delete=models.CASCADE,
    )
    # The appropriation that own this activity.
    # The appropriation will and must be set on the *main* activity
    # only.
    appropriation = models.ForeignKey(
        Appropriation,
        null=True,
        blank=True,
        related_name="activities",
        on_delete=models.CASCADE,
    )

    service_provider = models.ForeignKey(
        ServiceProvider,
        null=True,
        blank=True,
        related_name="activities",
        on_delete=models.SET_NULL,
    )

    note = models.TextField(null=True, blank=True, max_length=1000)

    def total_amount(self):
        if not self.payment_plan:
            payment_amount = 0
        else:
            payment_amount = self.payment_plan.payments.aggregate(
                amount_sum=Coalesce(Sum("amount"), 0)
            )["amount_sum"]

        supplementary_amount = self.supplementary_activities.aggregate(
            amount_sum=Coalesce(Sum("payment_plan__payments__amount"), 0)
        )["amount_sum"]
        return payment_amount + supplementary_amount

    def save(self, *args, **kwargs):
        super().save(*args, **kwargs)

        vat_factor = Decimal("100")
        if self.service_provider:
            vat_factor = self.service_provider.vat_factor

<<<<<<< HEAD
        if self.payment_plan and not self.payment_plan.payments.exists():
            self.payment_plan.generate_payments(
                self.start_date,
                self.end_date,
                vat_factor
            )
=======
        if self.payment_plan:
            if self.payment_plan.payments.exists():
                self.payment_plan.synchronize_payments(
                    self.start_date, self.end_date, vat_factor
                )
            else:
                self.payment_plan.generate_payments(
                    self.start_date, self.end_date, vat_factor
                )
>>>>>>> 54448520


class RelatedPerson(models.Model):
    """A person related to a Case, e.g. as a parent or sibling."""

    relation_type = models.CharField(
        max_length=128, verbose_name=_("relation")
    )
    cpr_number = models.CharField(
        max_length=12, verbose_name=_("cpr-nummer"), blank=True
    )
    name = models.CharField(max_length=128, verbose_name=_("navn"))
    related_case = models.CharField(
        max_length=128, verbose_name=_("SBSYS-sag"), blank=True
    )

    main_case = models.ForeignKey(
        Case, related_name="related_persons", on_delete=models.CASCADE
    )

    @staticmethod
    def serviceplatformen_to_related_person(data):
        """
        Convert data from Serviceplatformen to our RelatedPerson model data.
        """
        converter_dict = {
            "cprnr": "cpr_number",
            "relation": "relation_type",
            "adresseringsnavn": "name",
        }
        return {
            converter_dict[k]: v
            for (k, v) in data.items()
            if k in converter_dict
        }


class Account(models.Model):
    """Class containing account numbers.

    Should have a different number for each (ActivityDetails, Section) pair.
    """

    number = models.CharField(max_length=128)
    activity = models.ForeignKey(
        ActivityDetails, null=False, on_delete=models.CASCADE
    )
    section = models.ForeignKey(Section, null=False, on_delete=models.CASCADE)

    def __str__(self):
        return f"{self.number} - {self.activity} - {self.section}"

    class Meta:
        constraints = [
            models.UniqueConstraint(
                fields=["activity", "section"], name="unique_account_number"
            )
        ]<|MERGE_RESOLUTION|>--- conflicted
+++ resolved
@@ -1,17 +1,8 @@
 from datetime import date
 from decimal import Decimal
 
-<<<<<<< HEAD
-from dateutil.rrule import (
-    rrule,
-    DAILY as DAILY_rrule,
-    WEEKLY as WEEKLY_rrule,
-    MONTHLY as MONTHLY_rrule,
-)
-=======
 from dateutil import rrule
 from dateutil.relativedelta import relativedelta
->>>>>>> 54448520
 from django.db import models
 from django.db.models import Sum
 from django.db.models.functions import Coalesce
@@ -85,13 +76,9 @@
     )
 
     tax_card = models.CharField(
-<<<<<<< HEAD
-        max_length=128, verbose_name=("skattekort"), choices=tax_card_choices
-=======
         max_length=128,
         verbose_name=(_("skattekort")),
         choices=tax_card_choices,
->>>>>>> 54448520
     )
 
 
@@ -179,80 +166,11 @@
     )
     # number of units to pay, ie. XX kilometres or hours
     payment_units = models.PositiveIntegerField(
-<<<<<<< HEAD
-        verbose_name="betalingsenheder", blank=True, null=True
-=======
         verbose_name=_("betalingsenheder"), blank=True, null=True
->>>>>>> 54448520
     )
     payment_amount = models.DecimalField(
         max_digits=14,
         decimal_places=2,
-<<<<<<< HEAD
-        verbose_name="beløb",
-        validators=[MinValueValidator(Decimal("0.01"))],
-    )
-
-    def create_rrule(self, start, end):
-        """
-        Create a dateutil.rrule based on payment_type/payment_frequency,
-        start and end.
-        """
-        if self.payment_type == self.ONE_TIME_PAYMENT:
-            rrule_frequency = rrule(
-                DAILY_rrule, count=1, dtstart=start, until=end
-            )
-        elif self.payment_frequency == self.DAILY:
-            rrule_frequency = rrule(DAILY_rrule, dtstart=start, until=end)
-        elif self.payment_frequency == self.WEEKLY:
-            rrule_frequency = rrule(WEEKLY_rrule, dtstart=start, until=end)
-        elif self.payment_frequency == self.MONTHLY:
-            # If monthly, choose the first day of the month.
-            rrule_frequency = rrule(
-                MONTHLY_rrule, dtstart=start, until=end, bymonthday=1
-            )
-        else:
-            raise ValueError(_("ukendt betalingsfrekvens"))
-        return rrule_frequency
-
-    def calculate_per_payment_amount(self, vat_factor):
-
-        if self.payment_type in [self.ONE_TIME_PAYMENT, self.RUNNING_PAYMENT]:
-            return self.payment_amount / 100 * vat_factor
-        elif self.payment_type in [
-            self.PER_HOUR_PAYMENT,
-            self.PER_DAY_PAYMENT,
-            self.PER_KM_PAYMENT,
-        ]:
-            return (
-                (self.payment_units * self.payment_amount) / 100 * vat_factor
-            )
-        else:
-            raise ValueError(_("ukendt betalingstype"))
-
-    def generate_payments(self, start, end, vat_factor=Decimal("100")):
-        """
-        Generates payments with a start and end.
-        """
-        # If no end is specified, choose end of the current year.
-        if not end:
-            end = date.today().replace(month=date.max.month, day=date.max.day)
-
-        rrule_frequency = self.create_rrule(start, end)
-
-        dates = list(rrule_frequency)
-
-        for date_obj in dates:
-            Payment.objects.create(
-                date=date_obj,
-                recipient_type=self.recipient_type,
-                recipient_id=self.recipient_id,
-                recipient_name=self.recipient_name,
-                payment_method=self.payment_method,
-                amount=self.calculate_per_payment_amount(vat_factor),
-                payment_schedule=self,
-            )
-=======
         verbose_name=_("beløb"),
         validators=[MinValueValidator(Decimal("0.01"))],
     )
@@ -359,7 +277,6 @@
         # 6 months from now we can generate new payments for another period.
         if not end and (newest_payment.date < today + relativedelta(months=6)):
             self.generate_payments(new_start, end, vat_factor)
->>>>>>> 54448520
 
 
 class Payment(models.Model):
@@ -386,17 +303,10 @@
     amount = models.DecimalField(
         max_digits=14,
         decimal_places=2,
-<<<<<<< HEAD
-        verbose_name="beløb",
-        validators=[MinValueValidator(Decimal("0.01"))],
-    )
-    paid = models.BooleanField(default=False, verbose_name="betalt")
-=======
         verbose_name=_("beløb"),
         validators=[MinValueValidator(Decimal("0.01"))],
     )
     paid = models.BooleanField(default=False, verbose_name=_("betalt"))
->>>>>>> 54448520
 
     payment_schedule = models.ForeignKey(
         PaymentSchedule, on_delete=models.CASCADE, related_name="payments"
@@ -572,11 +482,6 @@
     @property
     def payment_plan(self):
         # TODO:
-<<<<<<< HEAD
-        # In AppropriationSerializer we already provide "activities"
-        # with a total_amount for each activity so this perhaps is not needed.
-=======
->>>>>>> 54448520
         pass  # pragma: no cover
 
 
@@ -729,14 +634,6 @@
         if self.service_provider:
             vat_factor = self.service_provider.vat_factor
 
-<<<<<<< HEAD
-        if self.payment_plan and not self.payment_plan.payments.exists():
-            self.payment_plan.generate_payments(
-                self.start_date,
-                self.end_date,
-                vat_factor
-            )
-=======
         if self.payment_plan:
             if self.payment_plan.payments.exists():
                 self.payment_plan.synchronize_payments(
@@ -746,7 +643,6 @@
                 self.payment_plan.generate_payments(
                     self.start_date, self.end_date, vat_factor
                 )
->>>>>>> 54448520
 
 
 class RelatedPerson(models.Model):
