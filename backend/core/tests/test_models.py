--- conflicted
+++ resolved
@@ -1985,7 +1985,6 @@
             expected_activity.validate_expected()
 
     def test_validate_expected_false_modifies_different_details(self):
-<<<<<<< HEAD
         case = create_case(self.case_worker, self.municipality, self.district)
         section = create_section()
         appropriation = create_appropriation(case=case, section=section)
@@ -1995,64 +1994,6 @@
         )
         different_details = create_activity_details(
             name="Advokatbistand", activity_id="015101"
-=======
-        case = create_case(self.case_worker, self.municipality, self.district)
-        section = create_section()
-        appropriation = create_appropriation(case=case, section=section)
-        details = create_activity_details(
-            name="Betaling til andre kommuner/region for specialtandpleje",
-            activity_id="010001",
-        )
-        different_details = create_activity_details(
-            name="Advokatbistand", activity_id="015101"
-        )
-
-        start_date = date.today()
-        end_date = date.today() + timedelta(days=7)
-        main_activity = create_activity(
-            case,
-            appropriation,
-            start_date=start_date,
-            end_date=end_date,
-            status=STATUS_GRANTED,
-            activity_type=MAIN_ACTIVITY,
-            details=details,
-        )
-        create_payment_schedule(
-            payment_amount=Decimal("500.0"),
-            payment_frequency=PaymentSchedule.DAILY,
-            activity=main_activity,
-        )
-
-        start_date = start_date + timedelta(days=1)
-        end_date = date.today() + timedelta(days=14)
-        expected_activity = create_activity(
-            case,
-            appropriation,
-            start_date=start_date,
-            end_date=end_date,
-            status=STATUS_EXPECTED,
-            activity_type=MAIN_ACTIVITY,
-            modifies=main_activity,
-            details=different_details,
-        )
-        create_payment_schedule(
-            payment_amount=Decimal("700.0"),
-            payment_frequency=PaymentSchedule.DAILY,
-            activity=expected_activity,
-        )
-
-        with self.assertRaises(forms.ValidationError):
-            expected_activity.validate_expected()
-
-    def test_validate_expected_false_same_start_date(self):
-        case = create_case(self.case_worker, self.municipality, self.district)
-        section = create_section()
-        appropriation = create_appropriation(case=case, section=section)
-        main_activity_details = create_activity_details(
-            name="Betaling til andre kommuner/region for specialtandpleje",
-            activity_id="010001",
->>>>>>> 4f1fcb4a
         )
 
         start_date = date.today()
@@ -2487,34 +2428,6 @@
             recipient_type=PaymentSchedule.PERSON,
             activity=activity,
         )
-<<<<<<< HEAD
-=======
-        section_info = create_section_info(
-            details=activity.details,
-            section=section,
-            main_activity_main_account_number="12345",
-        )
-        account_alias = create_account_alias(section_info, activity.details)
-
-        self.assertEqual(activity.account_alias, account_alias.alias)
-
-    def test_account_alias_new_main_activity(self):
-        case = create_case(self.case_worker, self.municipality, self.district)
-        section = create_section()
-        appropriation = create_appropriation(case=case, section=section)
-
-        activity = create_activity(
-            case,
-            appropriation,
-            status=STATUS_GRANTED,
-            activity_type=MAIN_ACTIVITY,
-        )
-        create_payment_schedule(
-            payment_method=CASH,
-            recipient_type=PaymentSchedule.PERSON,
-            activity=activity,
-        )
->>>>>>> 4f1fcb4a
         activity_category = create_activity_category()
         create_section_info(
             details=activity.details,
@@ -2563,47 +2476,6 @@
             recipient_type=PaymentSchedule.PERSON,
             activity=main_activity,
         )
-<<<<<<< HEAD
-=======
-        section_info = create_section_info(
-            details=main_activity.details,
-            section=section,
-            main_activity_main_account_number="12345",
-        )
-        suppl_activity = create_activity(
-            case,
-            appropriation,
-            status=STATUS_GRANTED,
-            activity_type=SUPPL_ACTIVITY,
-        )
-        create_payment_schedule(
-            payment_method=CASH,
-            recipient_type=PaymentSchedule.PERSON,
-            activity=suppl_activity,
-        )
-        account_alias = create_account_alias(
-            section_info, main_activity.details
-        )
-
-        self.assertEqual(suppl_activity.account_alias, account_alias.alias)
-
-    def test_account_alias_new_supplementary_activity(self):
-        case = create_case(self.case_worker, self.municipality, self.district)
-        section = create_section()
-        appropriation = create_appropriation(case=case, section=section)
-
-        main_activity = create_activity(
-            case,
-            appropriation,
-            status=STATUS_GRANTED,
-            activity_type=MAIN_ACTIVITY,
-        )
-        create_payment_schedule(
-            payment_method=CASH,
-            recipient_type=PaymentSchedule.PERSON,
-            activity=main_activity,
-        )
->>>>>>> 4f1fcb4a
         activity_category = create_activity_category()
         create_section_info(
             details=main_activity.details,
@@ -3065,62 +2937,8 @@
             status=STATUS_GRANTED,
             activity_type=MAIN_ACTIVITY,
         )
-<<<<<<< HEAD
         activity_category = create_activity_category()
         create_section_info(
-=======
-        activity_category = create_activity_category("224466")
-        section_info = create_section_info(
-            details=activity.details,
-            section=section,
-            activity_category=activity_category,
-            main_activity_main_account_number="12345",
-        )
-        account_alias = create_account_alias(section_info, activity.details)
-        create_account_alias_mapping(
-            "12345", activity_category.category_id, alias="BOS0000002"
-        )
-        payment_schedule = create_payment_schedule(activity=activity)
-
-        payment = create_payment(
-            payment_schedule=payment_schedule,
-            date=date(year=2019, month=1, day=11),
-            amount=Decimal("500.0"),
-        )
-
-        # account alias should come from the section info while not paid.
-        self.assertEqual(payment.account_alias, "BOS0000001")
-        self.assertEqual(payment.saved_account_alias, "")
-
-        # Set payment paid which should save the account_alias_new.
-        payment.paid = True
-        payment.paid_date = date(year=2019, month=2, day=1)
-        payment.paid_amount = Decimal("500.0")
-        payment.save()
-        payment.refresh_from_db()
-        self.assertEqual(payment.saved_account_alias, "BOS0000002")
-
-        # Change alias.
-        account_alias.alias = "BOS0000003"
-        section_info.save()
-
-        # Payment account_string should use the saved_account_string
-        self.assertEqual(payment.account_alias, "BOS0000002")
-
-    def test_payment_save_account_alias_new_saved(self):
-        case = create_case(self.case_worker, self.municipality, self.district)
-        section = create_section()
-        appropriation = create_appropriation(case=case, section=section)
-
-        activity = create_activity(
-            case,
-            appropriation,
-            status=STATUS_GRANTED,
-            activity_type=MAIN_ACTIVITY,
-        )
-        activity_category = create_activity_category()
-        section_info = create_section_info(
->>>>>>> 4f1fcb4a
             details=activity.details,
             section=section,
             main_activity_main_account_number="12345",
