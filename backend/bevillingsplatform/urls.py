# Copyright (C) 2019 Magenta ApS, http://magenta.dk.
# Contact: info@magenta.dk.
#
# This Source Code Form is subject to the terms of the Mozilla Public
# License, v. 2.0. If a copy of the MPL was not distributed with this
# file, You can obtain one at http://mozilla.org/MPL/2.0/.


"""bevillingsplatform URL Configuration.

The `urlpatterns` list routes URLs to views. For more information please see:
    https://docs.djangoproject.com/en/2.2/topics/http/urls/

Examples
--------
Function views
    1. Add an import:  from my_app import views
    2. Add a URL to urlpatterns:  path('', views.home, name='home')
Class-based views
    1. Add an import:  from other_app.views import Home
    2. Add a URL to urlpatterns:  path('', Home.as_view(), name='home')
Including another URLconf
    1. Import the include() function: from django.urls import include, path
    2. Add a URL to urlpatterns:  path('blog/', include('blog.urls'))

"""
from django.contrib import admin
from django.urls import path, re_path, include
from django.conf.urls import url
from django.conf.urls.static import static
from django.conf import settings
from django.views.static import serve
from django.views.generic import TemplateView

import django_saml2_auth

from rest_framework import routers
from rest_framework.schemas import get_schema_view
from rest_framework_simplejwt.views import (
    TokenObtainPairView,
    TokenRefreshView,
)

from core import views

router = routers.DefaultRouter()
router.register(r"cases", views.CaseViewSet)
router.register(r"appropriations", views.AppropriationViewSet, "appropriation")
router.register(r"activities", views.ActivityViewSet, "activity")
router.register(
    r"payment_schedules", views.PaymentScheduleViewSet, "paymentschedule"
)
router.register(r"payment_method_details", views.PaymentMethodDetailsViewSet)
router.register(r"payments", views.PaymentViewSet)
router.register(r"related_persons", views.RelatedPersonViewSet)
router.register(r"municipalities", views.MunicipalityViewSet)
router.register(r"school_districts", views.SchoolDistrictViewSet)
router.register(r"teams", views.TeamViewSet)
router.register(r"sections", views.SectionViewSet)
router.register(r"sectioninfos", views.SectionInfoViewSet)
router.register(r"activity_details", views.ActivityDetailsViewSet)
router.register(r"service_providers", views.ServiceProviderViewSet)
router.register(r"approval_levels", views.ApprovalLevelViewSet)
router.register(r"users", views.UserViewSet)
router.register(r"accounts", views.AccountViewSet)
router.register(r"effort_steps", views.EffortStepViewSet)

urlpatterns = [
    # These are the SAML2 related URLs. You can change
    # "^saml2_auth/" regex to
    # any path you want, like "^sso_auth/", "^sso_login/", etc.
    # (required)
    url(r"^api/saml2_auth/", include("django_saml2_auth.urls")),
    # The following line will replace the default user login with
    # SAML2 (optional)
    # If you want to specific the after-login-redirect-URL, use
    # parameter "?next=/the/path/you/want"
    # with this view.
    url(r"^api/accounts/login/$", django_saml2_auth.views.signin),
    # The following line will replace the admin login with SAML2
    # (optional)
    # If you want to specific the after-login-redirect-URL, use
    # parameter "?next=/the/path/you/want"
    # with this view.
    url(r"^api/admin/login/$", django_saml2_auth.views.signin),
    # The following line will replace the default admin user logout with
    # the signout page (optional)
    url(r"^api/admin/logout/$", django_saml2_auth.views.signout),
    path("api/admin/", admin.site.urls),
    path("api/auth/", include("rest_framework.urls")),
    path(
        "api/token/", TokenObtainPairView.as_view(), name="token_obtain_pair"
    ),
    path(
        "api/token/refresh/", TokenRefreshView.as_view(), name="token_refresh"
    ),
    path("api/", include(router.urls)),
    path(
        "api/openapi/",
        get_schema_view(
            title="OS2bos REST API",
            description="API for accessing the OS2bos data model",
            # version="1.0.0",
        ),
        name="openapi-schema",
    ),
    path(
        "api/swagger-ui/",
        TemplateView.as_view(
            template_name="core/html/swagger-ui.html",
            extra_context={"schema_url": "openapi-schema"},
        ),
        name="swagger-ui",
    ),
]

# Static files are served by WhiteNoise in both development and production.
#
# We serve the static file at two URLs. The first is the one normal to Django
# where we serve everything in STATIC_ROOT at the STATIC_URL (default:
# `/api/static/`).

urlpatterns += static(settings.STATIC_URL, document_root=settings.STATIC_ROOT)

# On the second one we serve everything in `STATIC_ROOT/frontend`. The vue
# frontend can be put here. It is served at the root of the URL, including
# `STATIC_ROOT/frontend/index.html` at the root.

_frontend_root = settings.STATIC_ROOT + "/frontend"
urlpatterns += [
    re_path(
<<<<<<< HEAD
        r"^(?P<path>(?:(?:js|css|img|eot|ttf|woff|woff2)"
        r"\/.*|favicon.ico|logo.png))$",
=======
        r"^(?P<path>(?:(?:js|css|img|fonts)\/.*|favicon.ico|logo.png))$",
>>>>>>> 0181edfc
        serve,
        kwargs={"document_root": _frontend_root},
    ),
    re_path(
        r"^(?:index.html)?$",
        serve,
        kwargs={"document_root": _frontend_root, "path": "index.html"},
    ),
]<|MERGE_RESOLUTION|>--- conflicted
+++ resolved
@@ -129,12 +129,7 @@
 _frontend_root = settings.STATIC_ROOT + "/frontend"
 urlpatterns += [
     re_path(
-<<<<<<< HEAD
-        r"^(?P<path>(?:(?:js|css|img|eot|ttf|woff|woff2)"
-        r"\/.*|favicon.ico|logo.png))$",
-=======
         r"^(?P<path>(?:(?:js|css|img|fonts)\/.*|favicon.ico|logo.png))$",
->>>>>>> 0181edfc
         serve,
         kwargs={"document_root": _frontend_root},
     ),
