--- conflicted
+++ resolved
@@ -25,14 +25,11 @@
     Payment,
     PaymentSchedule,
     ServiceProvider,
-<<<<<<< HEAD
     CASH,
     SD,
     INVOICE,
-    INTERNAL
-=======
+    INTERNAL,
     Activity,
->>>>>>> e1151cd3
 )
 
 
@@ -194,6 +191,7 @@
             str(details),
             "010001 - Betaling til andre kommuner/region for specialtandpleje",
         )
+
 
 class ActivityTestCase(TestCase, ActivityMixin, PaymentScheduleMixin):
     def test_activity_synchronize_payments_on_save(self):
@@ -627,7 +625,6 @@
         payment_schedule.save()
         with self.assertRaises(ValueError):
             payment_schedule.synchronize_payments(start_date, end_date)
-
 
     @parameterized.expand(
         [
