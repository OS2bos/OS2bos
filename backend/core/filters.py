--- conflicted
+++ resolved
@@ -23,10 +23,7 @@
     Payment,
     Section,
     Appropriation,
-<<<<<<< HEAD
-=======
     ActivityDetails,
->>>>>>> 1fd62288
     MAIN_ACTIVITY,
 )
 
@@ -71,8 +68,6 @@
         }
 
 
-<<<<<<< HEAD
-=======
 class ActivityDetailsForAppropriationFilter(filters.FilterSet):
     """ Filter activity details on ID."""
 
@@ -81,7 +76,6 @@
         fields = {"id": ["exact"]}
 
 
->>>>>>> 1fd62288
 class AppropriationFilter(filters.FilterSet):
     """Filter appropriation."""
 
@@ -92,14 +86,6 @@
         queryset=Case.objects.all(),
     )
 
-<<<<<<< HEAD
-    main_activity = filters.ModelChoiceFilter(
-        queryset=Activity.objects.filter(
-            activity_type=MAIN_ACTIVITY, modifies__isnull=True
-        ),
-        label=gettext("Hovedaktivitet"),
-        field_name="activities",
-=======
     main_activity__details = filters.RelatedFilter(
         ActivityDetailsForAppropriationFilter,
         field_name="activities__details",
@@ -108,7 +94,6 @@
             activity__activity_type=MAIN_ACTIVITY,
             activity__modifies__isnull=True,
         ),
->>>>>>> 1fd62288
     )
 
     class Meta:
