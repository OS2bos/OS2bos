--- conflicted
+++ resolved
@@ -33,11 +33,7 @@
     create_appropriation,
     create_activity,
     create_payment_schedule,
-<<<<<<< HEAD
-    create_payment,
-=======
     create_user,
->>>>>>> fe552360
 )
 from core.models import STEP_ONE, STEP_THREE, STEP_FIVE
 
