--- conflicted
+++ resolved
@@ -29,11 +29,8 @@
     SchoolDistrictSerializer,
     SectionsSerializer,
     ActivityCatalogSerializer,
-<<<<<<< HEAD
     AccountSerializer,
-=======
     HistoricalCaseSerializer,
->>>>>>> 38e4d3e1
 )
 
 from core.utils import get_person_info
