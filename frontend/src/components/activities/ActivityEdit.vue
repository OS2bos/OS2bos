<!-- Copyright (C) 2019 Magenta ApS, http://magenta.dk.
   - Contact: info@magenta.dk.
   -
   - This Source Code Form is subject to the terms of the Mozilla Public
   - License, v. 2.0. If a copy of the MPL was not distributed with this
   - file, You can obtain one at https://mozilla.org/MPL/2.0/. -->


<template>
    <section :class="`activity-edit activity-${ mode } expected-${ act_status_expected }`">
        <header class="header" v-if="mode === 'create'">
            <h1>
                <template v-if="act_status_expected">
                    Tilføj forventet
                </template>
                <template v-else>
                    Tilføj
                </template>
                <template v-if="main_act">
                    følgeydelse
                </template>
                <template v-else>
                    aktivitet
                </template>
            </h1>
        </header>
        <header class="header" v-if="mode === 'edit'">
            <h1>Redigér Aktivitet</h1>
        </header>
        <header class="header" v-if="mode === 'clone'">
            <h1>Opret forventet justering</h1>
            <p>
                Du er ved at lave en forventet justering til aktiviteten:<br> 
                <strong>{{ displayActName(act.details) }}</strong>
            </p>
        </header>
        <form @submit.prevent="saveChanges()">
            <div class="row">
                <div class="column">
                    <fieldset v-if="mode === 'create'">
                        <input type="checkbox" id="field-status-expected" v-model="act_status_expected">
                        <label for="field-status-expected">Opret forventet aktivitet</label>
                    </fieldset>
                    <fieldset v-if="mode === 'create' && !main_act">
                        <legend>Type</legend>
<<<<<<< HEAD
                        <input type="radio" id="field-type-main" value="MAIN_ACTIVITY" v-model="act.activity_type" @change='activityList()' required name="typechoice">
                        <label for="field-type-main">Hovedydelse</label>
                        <input type="radio" id="field-type-suppl" value="SUPPL_ACTIVITY" v-model="act.activity_type" @change='activityList()' required name="typechoice">
=======
                        <input type="radio" id="field-type-main" value="MAIN_ACTIVITY" name="activity" v-model="act.activity_type" @change='activityList()' required>
                        <label for="field-type-main">Hovedydelse</label>
                        <input type="radio" id="field-type-suppl" value="SUPPL_ACTIVITY" name="activity" v-model="act.activity_type" @change='activityList()'>
>>>>>>> a844c691
                        <label for="field-type-suppl">Følgeydelse</label>
                    </fieldset>
                    <dl v-else>
                        <dt>Type</dt>
                        <dd>Følgeydelse</dd>
                    </dl>
                    <fieldset>
                        <label for="selectField">Aktivitet</label>
                        <list-picker :dom-id="'selectField'" :disabled="disableAct" :selected-id="act.details" @selection="changeActivity" :list="act_details" required/>
                    </fieldset>
                    <fieldset>
                        <label for="field-startdate">Startdato</label>
                        <input type="date" id="field-startdate" v-model="act.start_date" :max="current_end_date" @change="setMinMaxDates()" required>
                    </fieldset>
                    <fieldset>
                        <label for="field-enddate">Slutdato</label>
                        <input type="date" id="field-enddate" v-model="act.end_date" :min="current_start_date" @change="setMinMaxDates()">
                    </fieldset>
                    <fieldset>
                        <label for="field-text">Supplerende information</label>
                        <textarea v-model="act.note"></textarea>
                    </fieldset>
                    <hr>
                    <payment-amount-edit :payment-obj="pay" />
                    <payment-receiver-edit :payment-obj="pay" />
                    <payment-edit :payment-obj="pay" />
                    <hr>
                    <fieldset>
                        <input type="submit" value="Gem">
                        <button class="cancel-btn" type="button" @click="cancel()">Annullér</button>
                    </fieldset>
                </div>
            </div>
        </form>
    </section>

</template>

<script>

    import axios from '../http/Http.js'
    import ListPicker from '../forms/ListPicker.vue'
    import PaymentAmountEdit from '../payment/PaymentAmountEdit.vue'
    import PaymentReceiverEdit from '../payment/PaymentReceiverEdit.vue'
    import PaymentEdit from '../payment/PaymentEdit.vue'
    import { activityId2name } from '../filters/Labels.js'

    export default {

        components: {
            ListPicker,
            PaymentAmountEdit,
            PaymentReceiverEdit,
            PaymentEdit
        },
        props: [
            'mode', // Can be either 'create', 'edit', or 'clone'
            'activityObj'
        ],
        data: function() {
            return {
                act: {},
                act_status_expected: false,
                pay: {},
                act_details: null,
                current_start_date: null,
                current_end_date: null
            }
        },
        computed: {
            appropriation: function() {
                return this.$store.getters.getAppropriation
            },
            disableAct: function () {
                if (this.act_details < 1) {
                    return true
                }
            },
            main_act: function() {
                if (this.appropriation) {
                    let act = false
                    for (let a of this.appropriation.activities) {
                        if (a.activity_type === 'MAIN_ACTIVITY') {
                            act = a
                        }
                    }
                    if (act) {
                        this.act.activity_type = 'SUPPL_ACTIVITY'
                        this.activityList()
                        if (!this.act.start_date) {
                            this.act.start_date = act.start_date
                        }
                        if (!this.act.end_date) {
                            this.act.end_date = act.end_date
                        }
                    }
                    return act
                } else {
                    return false
                }
            }
        },
        methods: {
            changeActivity: function(act) {
                this.act.details = act
                this.$store.commit('setActDetail', act)
            },
            setMinMaxDates: function() {
                if (this.act.start_date) {
                    this.current_start_date = this.act.start_date
                }
                if (this.act.end_date) {
                    this.current_end_date = this.act.end_date
                }
            },
            displayActName: function(id) {
                return activityId2name(id)
            },
            saveChanges: function() {
                
                let data = {
                        activity_type: this.act.activity_type,
                        start_date: this.act.start_date,
                        end_date: this.act.end_date,
                        details: this.act.details,
                        note: this.act.note,
                        payment_plan: {
                            recipient_type: this.pay.recipient_type,
                            recipient_id: this.pay.recipient_id,
                            recipient_name: this.pay.recipient_name,
                            payment_method: this.pay.payment_method,
                            payment_frequency: this.pay.payment_frequency,
                            payment_type: this.pay.payment_type,
                            payment_units: this.pay.payment_units,
                            payment_amount: this.pay.payment_amount,
                            payment_method_details: this.pay.payment_method_details
                        }
                }

                if (this.mode === 'create') {
                    data.appropriation = this.$route.params.apprid
                    data.status = this.act_status_expected ? 'EXPECTED' : 'DRAFT'
                } else if (this.mode === 'clone') {
                    data.appropriation = this.activityObj.appropriation
                    data.modifies = this.act.id
                    data.status = 'EXPECTED'
                } else {
                    data.id = this.act.id
                    data.payment_plan.id = this.act.payment_plan.id
                    data.appropriation = this.activityObj.appropriation
                }

                if (this.mode === 'create' || this.mode === 'clone') {
                    // POSTING an activity

                    axios.post(`/activities/`, data)
                    .then(res => {
                        this.$router.push(`/appropriation/${ this.appropriation.id }`)
                        this.$store.dispatch('fetchActivity', res.data.id)
                    })
                    .catch(err => console.log(err))

                } else {
                    // PATCHING an activity

                    axios.patch(`/activities/${ this.act.id }/`, data)
                    .then(res => {
                        this.$router.push(`/appropriation/${ this.appropriation.id }`)
                        this.$store.dispatch('fetchActivity', res.data.id)
                    })
                    .catch(err => console.log(err))
                }
            },
            cancel: function() {
                if (this.mode !== 'create') {
                    this.$emit('close')
                } else {
                    this.$router.push(`/appropriation/${ this.$route.params.apprid }`)
                }  
            },
            activityList: function() {
                let actList
                if (this.act.activity_type === 'MAIN_ACTIVITY') {
                    actList = `main_activity_for=${ this.appropriation.section }`
                } else {
                    actList = `supplementary_activity_for=${ this.appropriation.section }`
                }
                axios.get(`/activity_details?${ actList }`)
                .then(res => {
                    this.act_details = res.data
                })
                .catch(err => console.log(err))
            }
        },
        created: function() {
            if (this.activityObj) {
                this.act = this.activityObj
                this.pay = this.act.payment_plan
                this.activityList()
            }
        }
    }
    
</script>

<style>

    .activity-edit {
        margin: 1rem;
        background-color: var(--grey1);
    }

    .activity-edit > header {
        background-color: var(--grey2);
        padding: 1rem;
    }

    .activity-edit.activity-clone,
    .activity-edit.expected-true {
        background-color: hsl(40, 90%, 80%);
    }

    .activity-edit.activity-clone > header,
    .activity-edit.expected-true > header {
        background-color: hsl(40, 90%, 70%);
    }

    .activity-edit form {
        background-color: transparent;
    }

    .activity-edit .cancel-btn {
        margin-left: 0.5rem;
        background-color: transparent;
        color: var(--primary);
        border-color: transparent;
    }

</style><|MERGE_RESOLUTION|>--- conflicted
+++ resolved
@@ -43,15 +43,9 @@
                     </fieldset>
                     <fieldset v-if="mode === 'create' && !main_act">
                         <legend>Type</legend>
-<<<<<<< HEAD
-                        <input type="radio" id="field-type-main" value="MAIN_ACTIVITY" v-model="act.activity_type" @change='activityList()' required name="typechoice">
-                        <label for="field-type-main">Hovedydelse</label>
-                        <input type="radio" id="field-type-suppl" value="SUPPL_ACTIVITY" v-model="act.activity_type" @change='activityList()' required name="typechoice">
-=======
                         <input type="radio" id="field-type-main" value="MAIN_ACTIVITY" name="activity" v-model="act.activity_type" @change='activityList()' required>
                         <label for="field-type-main">Hovedydelse</label>
                         <input type="radio" id="field-type-suppl" value="SUPPL_ACTIVITY" name="activity" v-model="act.activity_type" @change='activityList()'>
->>>>>>> a844c691
                         <label for="field-type-suppl">Følgeydelse</label>
                     </fieldset>
                     <dl v-else>
