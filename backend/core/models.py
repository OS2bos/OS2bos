from django.db import models
from django.contrib.postgres import fields
from django.contrib.auth.models import User
from django.utils.translation import gettext_lazy as _
from django_audit_fields.models import AuditModelMixin
from simple_history.models import HistoricalRecords

# Target group - definitions and choice list.
FAMILY_DEPT = "FAMILY_DEPT"
DISABILITY_DEPT = "DISABILITY_DEPT"
target_group_choices = (
    (FAMILY_DEPT, _("familieafdelingen")),
    (DISABILITY_DEPT, _("handicapafdelingen")),
)

# Effort steps - definitions and choice list.
STEP_ONE = "STEP_ONE"
STEP_TWO = "STEP_TWO"
STEP_THREE = "STEP_THREE"
STEP_FOUR = "STEP_FOUR"
STEP_FIVE = "STEP_FIVE"
STEP_SIX = "STEP_SIX"

effort_steps_choices = (
    (STEP_ONE, _("Trin 1: Tidlig indsats i almenområdet")),
    (STEP_TWO, _("Trin 2: Forebyggelse")),
    (STEP_THREE, _("Trin 3: Hjemmebaserede indsatser")),
    (STEP_FOUR, _("Trin 4: Anbringelse i slægt eller netværk")),
    (STEP_FIVE, _("Trin 5: Anbringelse i forskellige typer af plejefamilier")),
    (STEP_SIX, _("Trin 6: Anbringelse i institutionstilbud")),
)


class Municipality(models.Model):
    """Represents a Danish municipality."""

    name = models.CharField(max_length=128, verbose_name=_("navn"))

    def __str__(self):
        return f"{self.name}"


class SchoolDistrict(models.Model):
    """Represents a Danish school district."""

    name = models.CharField(max_length=128, verbose_name=_("navn"))

    def __str__(self):
        return f"{self.name}"


class PaymentSchedule(models.Model):
    """Schedule a payment for an Activity."""

    # Recipient types and choice list.
    INTERNAL = "INTERNAL"
    PERSON = "PERSON"
    COMPANY = "COMPANY"
    recipient_choices = (
        (INTERNAL, _("Intern")),
        (PERSON, _("Person")),
        (COMPANY, _("Firma")),
    )
    recipient_type = models.CharField(
        max_length=128,
        verbose_name=_("betalingsmodtager"),
        choices=recipient_choices,
    )
    recipient_id = models.CharField(max_length=128, verbose_name=_("ID"))
    recipient_name = models.CharField(max_length=128, verbose_name=_("Navn"))
    # Payment methods and choice list.
    CASH = "CASH"
    SD = "SD"
    INVOICE = "INVOICE"
    INTERNAL = "INTERNAL"
    payment_method_choices = (
        (CASH, _("Udbetaling")),
        (SD, _("SD-LØN")),
        (INVOICE, _("Faktura")),
        (INTERNAL, _("Intern afregning")),
    )
    payment_method = models.CharField(
        max_length=128,
        verbose_name=_("betalingsmåde"),
        choices=payment_method_choices,
    )

    # TODO: Add actual scheduling information.


class Payment(models.Model):
    """Represents an amount paid to a supplier - amount, recpient, date.

    These may be entered manually, but ideally they should be imported
    from an accounts payable system."""

    date = models.DateField(verbose_name=_("betalingsdato"))

    recipient_type = models.CharField(
        max_length=128,
        verbose_name=_("betalingsmodtager"),
        choices=PaymentSchedule.recipient_choices,
    )
    recipient_id = models.CharField(max_length=128, verbose_name=_("ID"))
    recipient_name = models.CharField(max_length=128, verbose_name=_("Navn"))

    payment_method = models.CharField(
        max_length=128,
        verbose_name=_("betalingsmåde"),
        choices=PaymentSchedule.payment_method_choices,
    )

    payment_schedule = models.ForeignKey(
        PaymentSchedule, on_delete=models.CASCADE, related_name="payments"
    )


class Case(AuditModelMixin, models.Model):
    """A case, covering one child - corresponding to a Hovedsag in SBSYS."""

    sbsys_id = models.CharField(
        unique=True, max_length=128, verbose_name=_("SBSYS-ID")
    )
    cpr_number = models.CharField(max_length=12, verbose_name=_("cpr-nummer"))
    name = models.CharField(max_length=128, verbose_name=_("Navn"))
    case_worker = models.ForeignKey(
        User,
        verbose_name=_("sagsbehandler"),
        related_name="cases",
        on_delete=models.PROTECT,
    )
    district = models.ForeignKey(
        SchoolDistrict,
        related_name="cases",
        verbose_name=_("skoledistrikt"),
        on_delete=models.PROTECT,
    )
    paying_municipality = models.ForeignKey(
        Municipality,
        verbose_name=_("betalingskommune"),
        related_name="pays_for",
        on_delete=models.PROTECT,
    )
    acting_municipality = models.ForeignKey(
        Municipality,
        verbose_name=_("handlekommune"),
        related_name="acts_on",
        on_delete=models.PROTECT,
    )
    residence_municipality = models.ForeignKey(
        Municipality,
        verbose_name=_("bopælskommune"),
        related_name="resident_clients",
        on_delete=models.PROTECT,
    )
    target_group = models.CharField(
        max_length=128,
        verbose_name=_("målgruppe"),
        choices=target_group_choices,
    )
    effort_step = models.CharField(
        max_length=128,
        choices=effort_steps_choices,
        verbose_name=_("indsatstrappe"),
    )
    scaling_step = models.PositiveSmallIntegerField(
        verbose_name=_("skaleringstrappe"),
        choices=[(i, i) for i in range(1, 11)],
    )
    refugee_integration = models.BooleanField(
        verbose_name=_("integrationsindsatsen"), default=False
    )
    cross_department_measure = models.BooleanField(
        verbose_name=_("tværgående ungeindsats"), default=False
    )
    # We only need to store historical records of
    # effort_step, scaling_step, case_worker,
    # thus we can exclude everything else.
    history = HistoricalRecords(
        excluded_fields=[
            "refugee_integration",
            "cross_department_measure",
            "target_group",
            "residence_municipality",
            "acting_municipality",
            "paying_municipality",
            "district",
            "name",
            "cpr_number",
            "sbsys_id",
        ]
    )


<<<<<<< HEAD
class ApprovalLevel(models.Model):
    name = models.CharField(max_length=128, verbose_name=_("navn"))

    def __str__(self):
        return f"{self.name}"
=======
class Sections(models.Model):
    """Law sections and the corresponding KLE codes.

    Each section is associated with the target group for which it is
    allowed as well as the action steps allowed.
    """

    paragraph = models.CharField(max_length=128, verbose_name=_("paragraf"))
    kle_number = models.CharField(max_length=128, verbose_name=_("KLE-nummer"))
    text = models.TextField(verbose_name=_("forklarende tekst"))
    target_group = models.CharField(
        max_length=128,
        verbose_name=_("målgruppe"),
        choices=target_group_choices,
    )
    allowed_for_steps = fields.ArrayField(
        models.CharField(max_length=128, choices=effort_steps_choices), size=6
    )
    law_text_name = models.CharField(
        max_length=128, verbose_name=_("lov tekst navn")
    )

    def __str__(self):
        return f"{self.paragraph} - {self.kle_number}"
>>>>>>> 748ec5f9


class Appropriation(AuditModelMixin, models.Model):
    """An appropriation of funds in a Case - corresponds to a Sag in SBSYS."""

    sbsys_id = models.CharField(
        unique=True, max_length=128, verbose_name=_("SBSYS-ID")
    )
    section = models.ForeignKey(
        Sections,
        related_name="appropriations",
        null=True,
        blank=True,
        on_delete=models.SET_NULL,
    )

    # Status - definitions and choice list.
    STATUS_DRAFT = "DRAFT"
    STATUS_BUDGETED = "BUDGETED"
    STATUS_GRANTED = "GRANTED"
    STATUS_DISCONTINUED = "DISCONTINUED"
    status_choices = (
        (STATUS_DRAFT, _("kladde")),
        (STATUS_BUDGETED, _("disponeret")),
        (STATUS_GRANTED, _("bevilget")),
        (STATUS_DISCONTINUED, _("udgået")),
    )
    status = models.CharField(
        verbose_name=_("status"), max_length=16, choices=status_choices
    )

    approval_level = models.ForeignKey(
        ApprovalLevel,
        related_name="appropriations",
        null=True,
        blank=True,
        on_delete=models.SET_NULL,
    )
    approval_note = models.TextField(
        verbose_name=_("evt. bemærkning"), blank=True
    )

    case = models.ForeignKey(
        Case, on_delete=models.CASCADE, related_name="appropriations"
    )

    @property
    def payment_plan(self):
        """Return the payment plan for this appropriation."""

        # TODO: Implement this.


<<<<<<< HEAD
class Sections(models.Model):
    """Law sections and the corresponding KLE codes.

    Each section is associated with the target group for which it is
    allowed as well as the action steps allowed.
    """

    paragraph = models.CharField(max_length=128, verbose_name=_("paragraf"))
    kle_number = models.CharField(max_length=128, verbose_name=_("KLE-nummer"))
    text = models.TextField(verbose_name=_("forklarende tekst"))
    allowed_for_family_target_group = models.BooleanField(
        verbose_name=_("tilladt for familieafdelingen"), default=False
    )
    allowed_for_disability_target_group = models.BooleanField(
        verbose_name=_("tilladt for handicapafdelingen"), default=False
    )
    allowed_for_steps = fields.ArrayField(
        models.CharField(max_length=128, choices=effort_steps_choices), size=6
    )
    law_text_name = models.CharField(
        max_length=128, verbose_name=_("lov tekst navn")
    )

    def __str__(self):
        return f"{self.paragraph} - {self.kle_number}"


=======
>>>>>>> 748ec5f9
class ServiceProvider(models.Model):
    """
    Class containing information for a specific service provider.
    """

    cvr_number = models.CharField(max_length=8, blank=True)
    name = models.CharField(max_length=128, blank=False)
    vat_factor = models.DecimalField(max_digits=5, decimal_places=2)


class ActivityCatalog(models.Model):
    """Class containing all services offered by this municipality.

    Each service is associated with the legal articles for which it is
    allowed as well as a price range.
    """

    name = models.CharField(max_length=128, verbose_name=_("Navn"))
    activity_id = models.CharField(
        max_length=128, verbose_name=_("Aktivitets ID")
    )
    max_tolerance_in_percent = models.PositiveSmallIntegerField(
        verbose_name=_("Max tolerance i procent")
    )
    max_tolerance_in_dkk = models.PositiveIntegerField(
        verbose_name=_("Max tolerance i DKK")
    )
    main_activity_for = models.ManyToManyField(
        Sections, related_name="main_activities"
    )
    supplementary_activity_for = models.ManyToManyField(
        Sections, related_name="supplementary_activities"
    )
    service_providers = models.ManyToManyField(
        ServiceProvider, related_name="activity_catalogs"
    )

    def __str__(self):
        return f"{self.activity_id} - {self.name}"


class Activity(AuditModelMixin, models.Model):
    """An activity is a specific service provided within an appropriation."""

    # The service contains the name, tolerance, etc.
    service = models.ForeignKey(ActivityCatalog, on_delete=models.PROTECT)

    # Status - definitions and choice list.
    STATUS_EXPECTED = "EXPECTED"
    STATUS_GRANTED = "GRANTED"
    status_choices = (
        (STATUS_EXPECTED, _("forventet")),
        (STATUS_GRANTED, _("bevilget")),
    )
    status = models.CharField(
        verbose_name=_("status"), max_length=128, choices=status_choices
    )

    start_date = models.DateField(verbose_name=_("startdato"))
    end_date = models.DateField(verbose_name=_("slutdato"))

    # Activity types and choice list.
    MAIN_ACTIVITY = "MAIN_ACTIVITY"
    SUPPL_ACTIVITY = "SUPPL_ACTIVITY"
    EXPECTED_CHANGE = "EXPECTED_CHANGE"
    type_choices = (
        (MAIN_ACTIVITY, _("hovedaktivitet")),
        (SUPPL_ACTIVITY, _("følgeaktivitet")),
        (EXPECTED_CHANGE, _("forventning")),
    )

    activity_type = models.CharField(
        max_length=128, verbose_name=_("type"), choices=type_choices
    )

    payment_plan = models.OneToOneField(
        PaymentSchedule,
        on_delete=models.CASCADE,
        verbose_name=_("betalingsplan"),
        null=True,
        blank=True,
    )

    # Supplementary activities will point to their main activity.
    # Root activities may be a main activity and followed by any
    # supplementary activity.
    main_activity = models.ForeignKey(
        "self",
        null=True,
        blank=True,
        related_name="supplementary_activities",
        on_delete=models.CASCADE,
        verbose_name=_("hovedaktivitet"),
    )
    # An expected change modifies another actitvity and will eventually
    # be merged with it.
    modifies = models.ForeignKey(
        "self",
        null=True,
        blank=True,
        related_name="modified_by",
        on_delete=models.CASCADE,
    )
    # The appropriation that own this activity.
    # The appropriation will and must be set on the *main* activity
    # only.
    appropriation = models.ForeignKey(
        Appropriation,
        null=True,
        blank=True,
        related_name="activities",
        on_delete=models.CASCADE,
    )

    service_provider = models.ForeignKey(
        ServiceProvider,
        null=True,
        blank=True,
        related_name="activities",
        on_delete=models.SET_NULL,
    )


class RelatedPerson(models.Model):
    """A person related to a Case, e.g. as a parent or sibling."""

    relation_type = models.CharField(
        max_length=128, verbose_name=_("relation")
    )
    cpr_number = models.CharField(
        max_length=12, verbose_name=_("cpr-nummer"), blank=True
    )
    name = models.CharField(max_length=128, verbose_name=_("navn"))
    related_case = models.CharField(
        max_length=128, verbose_name=_("SBSYS-sag"), blank=True
    )

    main_case = models.ForeignKey(
        Case, related_name="related_persons", on_delete=models.CASCADE
    )

    @staticmethod
    def serviceplatformen_to_related_person(data):
        """
        Convert data from Serviceplatformen to our RelatedPerson model data.
        """
        converter_dict = {
            "cprnr": "cpr_number",
            "relation": "relation_type",
            "adresseringsnavn": "name",
        }
        return {
            converter_dict[k]: v
            for (k, v) in data.items()
            if k in converter_dict
        }


class Account(models.Model):
    """Class containing account numbers.

    Should have a different number for each (ActivityCatalog, Sections) pair.
    """

    number = models.CharField(max_length=128)
    activity_catalog = models.ForeignKey(
        ActivityCatalog, null=False, on_delete=models.CASCADE
    )
    section = models.ForeignKey(Sections, null=False, on_delete=models.CASCADE)

    def __str__(self):
        return f"{self.number} - {self.activity_catalog} - {self.section}"

    class Meta:
        constraints = [
            models.UniqueConstraint(
                fields=["activity_catalog", "section"],
                name="unique_account_number",
            )
        ]<|MERGE_RESOLUTION|>--- conflicted
+++ resolved
@@ -192,13 +192,13 @@
     )
 
 
-<<<<<<< HEAD
 class ApprovalLevel(models.Model):
     name = models.CharField(max_length=128, verbose_name=_("navn"))
 
     def __str__(self):
         return f"{self.name}"
-=======
+
+
 class Sections(models.Model):
     """Law sections and the corresponding KLE codes.
 
@@ -209,10 +209,11 @@
     paragraph = models.CharField(max_length=128, verbose_name=_("paragraf"))
     kle_number = models.CharField(max_length=128, verbose_name=_("KLE-nummer"))
     text = models.TextField(verbose_name=_("forklarende tekst"))
-    target_group = models.CharField(
-        max_length=128,
-        verbose_name=_("målgruppe"),
-        choices=target_group_choices,
+    allowed_for_family_target_group = models.BooleanField(
+        verbose_name=_("tilladt for familieafdelingen"), default=False
+    )
+    allowed_for_disability_target_group = models.BooleanField(
+        verbose_name=_("tilladt for handicapafdelingen"), default=False
     )
     allowed_for_steps = fields.ArrayField(
         models.CharField(max_length=128, choices=effort_steps_choices), size=6
@@ -223,7 +224,6 @@
 
     def __str__(self):
         return f"{self.paragraph} - {self.kle_number}"
->>>>>>> 748ec5f9
 
 
 class Appropriation(AuditModelMixin, models.Model):
@@ -277,36 +277,6 @@
         # TODO: Implement this.
 
 
-<<<<<<< HEAD
-class Sections(models.Model):
-    """Law sections and the corresponding KLE codes.
-
-    Each section is associated with the target group for which it is
-    allowed as well as the action steps allowed.
-    """
-
-    paragraph = models.CharField(max_length=128, verbose_name=_("paragraf"))
-    kle_number = models.CharField(max_length=128, verbose_name=_("KLE-nummer"))
-    text = models.TextField(verbose_name=_("forklarende tekst"))
-    allowed_for_family_target_group = models.BooleanField(
-        verbose_name=_("tilladt for familieafdelingen"), default=False
-    )
-    allowed_for_disability_target_group = models.BooleanField(
-        verbose_name=_("tilladt for handicapafdelingen"), default=False
-    )
-    allowed_for_steps = fields.ArrayField(
-        models.CharField(max_length=128, choices=effort_steps_choices), size=6
-    )
-    law_text_name = models.CharField(
-        max_length=128, verbose_name=_("lov tekst navn")
-    )
-
-    def __str__(self):
-        return f"{self.paragraph} - {self.kle_number}"
-
-
-=======
->>>>>>> 748ec5f9
 class ServiceProvider(models.Model):
     """
     Class containing information for a specific service provider.
