# -*- coding: utf-8 -*-
from django.core.management import call_command

from core.data.municipalities import municipalities
from core.data.school_districts import school_districts
from core.models import Municipality, SchoolDistrict


def initialize():
    """Main script for initializing all the basic data we want at start.

    Should be able to be run multiple times over without generating duplicates.
    """
    initialize_municipalities()
    initialize_school_districts()
    initialize_sections()
    initialize_activity_catalogs()
    initialize_service_providers()
<<<<<<< HEAD
=======
    initialize_approval_levels()
>>>>>>> ef0d8f0a


def initialize_municipalities():
    """Initialize all the danish municipalities."""
    for name in municipalities:
        Municipality.objects.get_or_create(name=name)


def initialize_approval_levels():
    """Initialize all the initial approval levels.

    Data should be the output of manage.py dumpdata core.approvallevels
    """
    call_command("loaddata", "approvallevels.json", app_label="core")


def initialize_sections():
    """Initialize all the relevant law sections.

    Data should be the output of manage.py dumpdata core.sections
    """
    call_command("loaddata", "sections.json", app_label="core")


def initialize_activity_catalogs():
    """Initialize all the relevant activity catalogs

    Data should be the output of manage.py dumpdata core.activitycatalog

    """
    call_command("loaddata", "activitycatalog.json", app_label="core")


def initialize_service_providers():
    """Initialize all the relevant service providers

    Data should be the output of manage.py dumpdata core.serviceprovider
    """
    call_command("loaddata", "serviceproviders.json", app_label="core")


def initialize_school_districts():
    """Initialize all the school districts for Ballerup."""
    for name in school_districts:
        SchoolDistrict.objects.get_or_create(name=name)<|MERGE_RESOLUTION|>--- conflicted
+++ resolved
@@ -16,10 +16,7 @@
     initialize_sections()
     initialize_activity_catalogs()
     initialize_service_providers()
-<<<<<<< HEAD
-=======
     initialize_approval_levels()
->>>>>>> ef0d8f0a
 
 
 def initialize_municipalities():
