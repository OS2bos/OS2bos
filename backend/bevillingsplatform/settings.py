--- conflicted
+++ resolved
@@ -28,7 +28,6 @@
 
 
 BASE_DIR = os.path.dirname(os.path.abspath(__file__))
-PUBLIC_HOST_NAME = os.getenv("PUBLIC_HOST_NAME", "localhost")
 
 config = configparser.ConfigParser()
 config["settings"] = {}
@@ -79,13 +78,6 @@
 
 ALLOWED_HOSTS = settings.get("ALLOWED_HOSTS", fallback="").split(",")
 
-<<<<<<< HEAD
-if PUBLIC_HOST_NAME not in ALLOWED_HOSTS:
-    ALLOWED_HOSTS.append(PUBLIC_HOST_NAME)
-
-
-=======
->>>>>>> 6f652f53
 # Application definition
 
 INSTALLED_APPS = [
@@ -236,10 +228,6 @@
         "rest_framework.permissions.IsAuthenticated",
     ),
     "DEFAULT_AUTHENTICATION_CLASSES": (
-<<<<<<< HEAD
-=======
-        # "rest_framework_simplejwt.authentication.JWTAuthentication",
->>>>>>> 6f652f53
         "rest_framework.authentication.SessionAuthentication",
     ),
 }
@@ -322,25 +310,15 @@
 SAML2_AUTH = {
     # Metadata is required, choose either remote url or local
     # file path
-<<<<<<< HEAD
-    "METADATA_AUTO_CONF_URL": f"http://{PUBLIC_HOST_NAME}:8081/simplesaml/"
-    "saml2/idp/metadata.php",
-=======
     "METADATA_AUTO_CONF_URL": settings.get("SAML_METADATA_URL"),
->>>>>>> 6f652f53
     "CREATE_USER": "TRUE",
     "NEW_USER_PROFILE": {
         "ACTIVE_STATUS": True,
         "STAFF_STATUS": False,
         "SUPERUSER_STATUS": False,
     },
-<<<<<<< HEAD
-    "ASSERTION_URL": f"http://{PUBLIC_HOST_NAME}:8080",
-    "ENTITY_ID": f"http://{PUBLIC_HOST_NAME}:8080/api/saml2_auth/acs/",
-=======
     "ASSERTION_URL": settings.get("SAML_PUBLIC_HOST"),
     "ENTITY_ID": settings.get("SAML_PUBLIC_HOST") + "/api/saml2_auth/acs/",
->>>>>>> 6f652f53
     "ATTRIBUTES_MAP": {
         "email": "email",
         "username": "username",
@@ -348,9 +326,5 @@
         "last_name": "last_name",
     },
     "USE_JWT": True,
-<<<<<<< HEAD
-    "FRONTEND_URL": f"http://{PUBLIC_HOST_NAME}:8080/#/",
-=======
     "FRONTEND_URL": settings.get("SAML_PUBLIC_HOST") + "#/",
->>>>>>> 6f652f53
 }