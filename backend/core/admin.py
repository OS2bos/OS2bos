--- conflicted
+++ resolved
@@ -14,12 +14,9 @@
     ActivityCatalog,
     Account,
     ServiceProvider,
-<<<<<<< HEAD
     Team,
     User,
-=======
     ApprovalLevel,
->>>>>>> 4c04dd69
 )
 
 for klass in (
@@ -35,11 +32,8 @@
     ActivityCatalog,
     Account,
     ServiceProvider,
-<<<<<<< HEAD
     Team,
-=======
     ApprovalLevel,
->>>>>>> 4c04dd69
 ):
     admin.site.register(klass, admin.ModelAdmin)
 
