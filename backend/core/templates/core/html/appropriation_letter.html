<!-- Copyright (C) 2019 Magenta ApS, http://magenta.dk.
   - Contact: info@magenta.dk.
   -
   - This Source Code Form is subject to the terms of the Mozilla Public
   - License, v. 2.0. If a copy of the MPL was not distributed with this
   - file, You can obtain one at https://mozilla.org/MPL/2.0/. -->


{% load static %}

<!DOCTYPE html>
<html lang="da">
    <head>
        <meta charset="utf-8">
        <meta name="viewport" content="width=device-width,initial-scale=1.0">
        <title>Bevillingsskrivelse</title>
        <style>
            @page {
                margin: 40pt 40pt 60pt;

                @top-right {
                    font-family: Arial, sans-serif;
                    font-weight: normal;
                    font-size: 8pt;
                    content: counter(page) " af " counter(pages);
                }
            }

            * {
                box-sizing: border-box;
            }

            body {
                font: 10pt Arial, sans-serif;
                line-height: 1.3;
                color: #000;
                background-color: #fff;
                margin: 0;
                padding: 0;
                orphans: 2;
                widows: 2;
            }

            article {
                max-width: 21cm;
                margin: 0 auto;
            }

            section {
                page-break-inside: avoid;
                border-top: solid 1px #ccc;
                padding: 10pt 0;
            }

            header {
                display: flex;
                flex-flow: row nowrap;
                justify-content: space-between;
                align-items: center;
            }

            header > p {
                color: #999;
                font-size: 10pt;
            }

            h1 {
                font-size: 16pt;
                margin: 0 0 10pt;
                padding: 0;
            }

            h2 {
                font-size: 13pt;
                margin: 20pt 0 10pt;
                padding: 0;
            }

            h3 {
                font-size: 11pt;
                margin: 0;
                padding: 0;
            }

            dl,
            table {
                margin: 10pt 0;
            }

            th,
            dt {
                font-size: 9pt;
                padding: 5pt 10pt 0 0;
                font-weight: normal;
                color: #999;
            }

            th,
            td {
                text-align: left;
            }

            table {
                width: 100%;
            }

            th {
                vertical-align: bottom;
            }

            td {
                vertical-align: top;
                padding: 0 10pt 5pt 0;
            }

            dd {
                margin: 0 0 10pt;
                padding: 0;
            }

            .logo {
                width: 60pt;
                height: auto;
            }

            .align-right {
                text-align: right;
                white-space: nowrap;
            }

            .approval-stamp {
                display: inline-block;
                background-color: #000;
                color: #fff;
                padding: 5pt 10pt;
                border-radius: 5pt;
                margin: 0 3pt 0 0;
            }

            .bordered {
                border: solid 1px #ccc;
                padding: 5pt 10pt;
                margin: 10pt 0;
            }

            .muni-name {
                font-size: 13pt;
                font-weight: normal;
            }

            .muted {
                font-size: 10pt;
                color: #999;
                font-weight: normal;
            }

            #case-info-primary th,
            #case-info-primary td {
                border-left: 1px solid #ccc;
                padding-left: 10pt;
            }
            #case-info-primary th:first-child,
            #case-info-primary td:first-child {
                border-left: none; 
                padding-left: 0;
            }

        </style>
    </head>
    <body>
        <article>
            
            <header>
                <h1>
                    <span class="muni-name">Ballerup Kommune</span><br>
                    Bevillingsskrivelse
                </h1>
                <p class="align-right">Foranstaltningssag<br> <strong>{{appropriation.sbsys_id}}</strong></p>
            </header>

            <table id="case-info-primary" class="bordered">
                <thead>
                    <tr>
                        <th>Sagsbehandler</th>
                        <th>CPR-nummer</th>
                        <th>Navn</th>
                    </tr>
                </thead>
                <tbody>
                    <tr>
                        <td>{{ appropriation.case.case_worker.first_name }} {{ appropriation.case.case_worker.last_name }}</td>
                        <td>{{ appropriation.case.cpr_number }}</td>
                        <td>{{ appropriation.case.name }}</td>
                    </tr>
                </tbody>
            </table>

            <table>
                <thead>
                    <tr>
                        <th>Hovedsag SBSYS-nr.</th>
                        <th>Betalingskommune</th>
                        <th>Handlekommune</th>
                        <th>Bopælskommune</th>
                    </tr>
                </thead>
                <tbody>
                    <tr>
                        <td>{{ appropriation.case.sbsys_id }}</td>
                        <td>{{ appropriation.case.paying_municipality.name }}</td>
                        <td>{{ appropriation.case.acting_municipality.name }}</td>
                        <td>{{ appropriation.case.residence_municipality.name }}</td>
                    </tr>
                </tbody>
            </table>

            <dl id="section-info" class="bordered">
                <dt>Bevilget efter paragraf §</dt>
                <dd>
                    {{ appropriation.section.paragraph }} {{ appropriation.section.text }}
                </dd>
            </dl>

            <dl>
                <dt>Supplerende oplysninger</dt>
                <dd>
                    {{ appropriation.note }}
                </dd>
            </dl>

            <h2>Det bevilges:</h2>
            
            <section>
                <table>
                    <thead>
                        <tr>
                            <th></th>
                            <th class="align-right">Godkendelsesdato</th>
                        </tr>
                    </thead>
                    <tbody>
                        <tr>
                            <td><strong class="approval-stamp" style="vertical-align: middle;">Godkendt</strong> ved {{ appropriation.main_activity.approval_level.name }}</td>
                            <td class="align-right" style="vertical-align: middle;">{{ appropriation.main_activity.modified }}</td>
                        </tr>
                    </tbody>
                </table>
            
                {% if appropriation.main_activity.approval_note %}
                <dl>
                    <dt>Bemærkning til godkendelse</dt>
                    <dd><em>{{ appropriation.main_activity.approval_note }}</em></dd>
                </dl>
                {% endif %}

                <h3>{{ appropriation.main_activity.details.name }} <span class="muted">Hovedydelse</span></h3>
<<<<<<< HEAD
                {% for act in main_activities %}
                {% if act.note %}
                    <p>{{ act.note }}</p>
=======
                {% if appropriation.main_activity.note %}
                    <dl>
                        <dt>Supplerende information</dt>
                        <dd><em>{{ appropriation.main_activity.note }}</em></dd>
                    </dl>
>>>>>>> 20ab4b75
                {% endif %}

                <table style="width: auto">
                    <thead>
                        <tr>
                            <th>Startdato</th>
                            <th>Slutdato</th>
                        </tr>
                    </thead>
                    <tbody>
                        <tr>
                            <td>{{ act.start_date }}</td>
                            <td>{{ act.end_date|default_if_none:"" }}</td>
                        </tr>
                    </tbody>
                </table>
                <table>
                    <thead>
                        <tr>
                            <th>Afregningsenhed</th>
                            {% if act.payment_plan.payment_type == "RUNNING_PAYMENT" or appropriation.main_activity.payment_plan.payment_type == "ONE_TIME_PAYMENT" %}
                                <th class="align-right">
                                    Beløb
                                </th>
                            {% else %}
                                <th class="align-right">
                                    Takst
                                </th>
                                <th>
                                    Antal
                                    {% if act.payment_type == "PER_KM_PAYMENT" %}
                                        km
                                    {% elif act.payment_type == "PER_HOUR_PAYMENT" %}
                                        timer
                                    {% elif act.payment_type == "PER_DAY_PAYMENT" %}
                                        døgn
                                    {% else %}
                                        -
                                    {% endif %}
                                </th>
                            {% endif %}
                            {% if act.payment_type != "ONE_TIME_PAYMENT"%}
                                <th>Betalingsfrekvens</th>
                            {% endif %}
                            <th class="align-right">Omkostninger, indeværende år</th>
                            <th class="align-right">Omkostninger, totalt</th>
                        </tr>
                    </thead>
                    <tbody>
                        <tr>
                            <td>
                                {% if act.payment_type == "RUNNING_PAYMENT" %}
                                    Løbende betaling
                                {% elif act.payment_type == "PER_DAY_PAYMENT" %}
                                    Betaling pr. døgn
                                {% elif act.payment_type == "PER_KM_PAYMENT" %}
                                    Betaling pr. kilometer
                                {% elif act.payment_type == "PER_HOUR_PAYMENT" %}
                                    Betaling pr. time
                                {% elif act.payment_type == "ONE_TIME_PAYMENT" %}
                                    Enkeltbetaling
                                {% else %}
                                    -
                                {% endif %}
                            </td>
                            <td class="align-right">{{ act.payment_plan.payment_amount }} kr</td>
                            {% if act.payment_plan.payment_type != "RUNNING_PAYMENT" and act.payment_plan.payment_type != "ONE_TIME_PAYMENT" %}
                                <td>{{ act.payment_plan.payment_units }}</td>
                            {% endif %}                            
                            {% if appropriation.main_activity.payment_plan.payment_type != "ONE_TIME_PAYMENT"%}
                                <td>
                                    {% if act.payment_plan.payment_frequency == "MONTHLY" %}
                                        Månedlig
                                    {% elif act.payment_plan.payment_frequency == "BIWEEKLY" %}
                                        Hver 2. uge
                                    {% elif act.payment_plan.payment_frequency == "WEEKLY" %}
                                        Ugentlig
                                    {% elif act.payment_plan.payment_frequency == "DAILY" %}
                                        Daglig
                                    {% else %}
                                        -
                                    {% endif %}
                                </td>
                            {% endif %}
                            <td class="align-right">{{ act.total_granted_this_year }} kr</td>
                            <td class="align-right"><strong>{{ act.total_cost }} kr</strong></td>
                        </tr>
                    </tbody>
                </table>
                <dl>
                    <dt>Betales til</dt>
                    <dd>
                        {% if act.payment_plan.recipient_type == "COMPANY" %}
                            Firma
                        {% elif act.payment_plan.recipient_type == "PERSON" %}
                            Person
                        {% elif activity.payment_plan.recipient_type == "INTERNAL" %}
                            Intern
                        {% else %}
                            -
                        {% endif %}
                        <br>
                        {{ act.payment_plan.recipient_name }}<br>
                        {% if act.payment_plan.recipient_type == act.payment_plan.PERSON %}
                            <span>CPR-nr. </span>
                        {% elif act.payment_plan.recipient_type == act.payment_plan.COMPANY %}
                            <span>CVR-nr. </span>
                        {% else %}
                            <span>Reference </span>
                        {% endif %}
                        {{ act.payment_plan.recipient_id }}<br>
                        Betales via 
                        {% if act.payment_plan.payment_method == "INVOICE" %}
                            faktura
                        {% elif act.main_activity.payment_plan.payment_method == "SD" %}
                            SD-løn
                        {% elif act.payment_plan.payment_method == "INTERNAL" %}
                            intern afregning
                        {% elif act.payment_plan.payment_method == "CASH" %}
                            betaling
                        {% else %}
                            -
                        {% endif %}   
                        {% if act.payment_plan.payment_method_details %}
                            <br>{{ act.payment_plan.payment_method_details }}
                        {% endif %} 
                    </dd>
                </dl>
                {% endfor %}
            </section>

            {% for a in supplementary_activities %}
                <section>
                    <table>
                        <thead>
                            <tr>
                                <th></th>
                                <th class="align-right">Godkendelsesdato</th>
                            </tr>
                        </thead>
                        <tbody>
                            <tr>
                                <td><strong class="approval-stamp" style="vertical-align: middle;">Godkendt</strong> ved {{ a.approval_level.name }}</td>
                                <td class="align-right" style="vertical-align: middle;">{{ a.modified }}</td>
                            </tr>
                        </tbody>
                    </table>
                
                    {% if a.approval_note %}
                    <dl>
                        <dt>Bemærkning til godkendelse</dt>
                        <dd><em>{{ a.approval_note }}</em></dd>
                    </dl>
                    {% endif %}

                    <h3>{{ a.details.name }} <span class="muted">Følgeydelse</span></h3>
                    {% if a.note %}
                        <dl>
                            <dt>Supplerende information</dt>
                            <dd><em>{{ a.note }}</em></dd>
                        </dl>
                    {% endif %}

                    <table style="width: auto">
                        <thead>
                            <tr>
                                <th>Startdato</th>
                                <th>Slutdato</th>
                            </tr>
                        </thead>
                        <tbody>
                            <tr>
                                <td>{{ a.start_date }}</td>
                                <td>{{ a.end_date|default_if_none:"" }}</td>
                            </tr>
                        </tbody>
                    </table>
                    <table>
                        <thead>
                            <tr>
                                <th>Afregningsenhed</th>
                                {% if a.payment_plan.payment_type == "RUNNING_PAYMENT" or a.payment_plan.payment_type == "ONE_TIME_PAYMENT" %}
                                    <th class="align-right">
                                        Beløb
                                    </th>
                                {% else %}
                                    <th class="align-right">
                                        Takst
                                    </th>
                                    <th>
                                        Antal
                                        {% if a.payment_plan.payment_type == "PER_KM_PAYMENT" %}
                                            km
                                        {% elif a.payment_plan.payment_type == "PER_HOUR_PAYMENT" %}
                                            timer
                                        {% elif a.payment_plan.payment_type == "PER_DAY_PAYMENT" %}
                                            døgn
                                        {% else %}
                                            -
                                        {% endif %}
                                    </th>        
                                {% endif %}
                                {% if a.payment_plan.payment_type != "ONE_TIME_PAYMENT"%}
                                    <th>Betalingsfrekvens</th>
                                {% endif %}
                                <th class="align-right">Omkostninger, indeværende år</th>
                                <th class="align-right">Omkostninger, totalt</th>
                            </tr>
                        </thead>
                        <tbody>
                            <tr>
                                <td>
                                    {% if a.payment_plan.payment_type == "RUNNING_PAYMENT" %}
                                        Løbende betaling
                                    {% elif a.payment_plan.payment_type == "PER_DAY_PAYMENT" %}
                                        Betaling pr. døgn
                                    {% elif a.payment_plan.payment_type == "PER_KM_PAYMENT" %}
                                        Betaling pr. kilometer
                                    {% elif a.payment_plan.payment_type == "PER_HOUR_PAYMENT" %}
                                        Betaling pr. time
                                    {% elif a.payment_plan.payment_type == "ONE_TIME_PAYMENT" %}
                                        Enkeltbetaling
                                    {% else %}
                                        -
                                    {% endif %}
                                </td>
                                <td class="align-right">{{ a.payment_plan.payment_amount }} kr</td>
                                {% if a.payment_plan.payment_type != "RUNNING_PAYMENT" and a.payment_plan.payment_type != "ONE_TIME_PAYMENT" %}
                                    <td>{{ a.payment_plan.payment_units }}</td>
                                {% endif %}
                                {% if a.payment_plan.payment_type != "ONE_TIME_PAYMENT"%}
                                    <td>
                                        {% if a.payment_plan.payment_frequency == "MONTHLY" %}
                                            Månedlig
                                        {% elif a.payment_plan.payment_frequency == "BIWEEKLY" %}
                                            Hver 2. uge
                                        {% elif a.payment_plan.payment_frequency == "WEEKLY" %}
                                            Ugentlig
                                        {% elif a.payment_plan.payment_frequency == "DAILY" %}
                                            Daglig
                                        {% else %}
                                            -
                                        {% endif %}
                                    </td>
                                {% endif %}
                                <td class="align-right">{{ a.total_cost_this_year }} kr</td>
                                <td class="align-right"><strong>{{ a.total_cost }} kr</strong></td>
                            </tr>
                        </tbody>
                    </table>
                    <dl>
                        <dt>Betales til</dt>
                        <dd>
                            {% if a.payment_plan.recipient_type == "COMPANY" %}
                                Firma
                            {% elif a.payment_plan.recipient_type == "PERSON" %}
                                Person
                            {% elif a.payment_plan.recipient_type == "INTERNAL" %}
                                Intern
                            {% else %}
                                -
                            {% endif %}
                            <br>
                            {{ a.payment_plan.recipient_name }}<br>
                            {% if a.payment_plan.recipient_type == "PERSON" %}
                                <span>CPR-nr. </span>
                            {% elif a.payment_plan.recipient_type == "COMPANY" %}
                                <span>CVR-n.r </span>
                            {% else %}
                                <span>Reference </span>
                            {% endif %}
                            {{ a.payment_plan.recipient_id }}<br>
                            Betales via 
                            {% if a.payment_plan.payment_method == "INVOICE" %}
                                faktura
                            {% elif a.payment_plan.payment_method == "SD" %}
                                SD-løn
                            {% elif a.payment_plan.payment_method == "INTERNAL" %}
                                intern afregning
                            {% elif a.payment_plan.payment_method == "CASH" %}
                                betaling
                            {% else %}
                                -
                            {% endif %}   
                            {% if a.payment_plan.payment_method_details %}
                                <br>{{ a.payment_plan.payment_method_details }}
                            {% endif %}   
                        </dd>
                    </dl>
                </section>
            {% endfor %}

            <table>
                <thead>
                    <tr>
                        <th class="align-right">Samlede omkostninger, indeværende år</th>
                    </tr>
                </thead>
                <tbody>
                    <tr>
                        <td class="align-right" style="border-top: solid 1pt #ccc; border-bottom: solid 2pt #000; padding: 5pt 10pt;">
                            <strong>{{ appropriation.total_granted_this_year }} kr</strong>
                        </td>
                    </tr>
                </tbody>
            </table>

        </article>
    </body>
</html><|MERGE_RESOLUTION|>--- conflicted
+++ resolved
@@ -254,17 +254,12 @@
                 {% endif %}
 
                 <h3>{{ appropriation.main_activity.details.name }} <span class="muted">Hovedydelse</span></h3>
-<<<<<<< HEAD
                 {% for act in main_activities %}
                 {% if act.note %}
-                    <p>{{ act.note }}</p>
-=======
-                {% if appropriation.main_activity.note %}
                     <dl>
                         <dt>Supplerende information</dt>
-                        <dd><em>{{ appropriation.main_activity.note }}</em></dd>
+                        <dd><em>{{ act.note }}</em></dd>
                     </dl>
->>>>>>> 20ab4b75
                 {% endif %}
 
                 <table style="width: auto">
