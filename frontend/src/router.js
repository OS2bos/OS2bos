/* Copyright (C) 2019 Magenta ApS, http://magenta.dk.
 * Contact: info@magenta.dk.
 *
 * This Source Code Form is subject to the terms of the Mozilla Public
 * License, v. 2.0. If a copy of the MPL was not distributed with this
 * file, You can obtain one at https://mozilla.org/MPL/2.0/. */


import Vue from 'vue'
import Router from 'vue-router'
import store from './store.js'

Vue.use(Router)

const router = new Router({
    routes: [
        {
            path: '/',
            name: 'my-cases',
            component: () => import(/* webpackPreload: true */ './components/cases/Cases.vue')
        },
        {
<<<<<<< HEAD
            path: '/cases/',
            name: 'cases',
            component: () => import(/* webpackChunkName: "cases" */ './components/cases/CaseSearch.vue')
        },
        {
            path: '/my-cases/',
            name: 'my-caces',
            component: () => import(/* webpackChunkName: "mycases" */ './components/cases/Cases.vue')
        },
        {
=======
>>>>>>> 7ca7482e
            path: '/case/:caseId',
            name: 'case',
            component: () => import(/* webpackChunkName: "case" */ './components/cases/Case.vue')
        },
        {
            path: '/case-create/',
            name: 'case-create',
            component: () => import(/* webpackChunkName: "caseedit" */ './components/cases/CaseEdit.vue')
        },
        {
            path: '/all-cases/:query',
            name: 'some-cases',
            component: () => import(/* webpackChunkName: "allcases" */ './components/cases/AllCases.vue')
        },
        {
            path: '/all-cases/',
            name: 'all-cases',
            component: () => import(/* webpackChunkName: "allcases" */ './components/cases/AllCases.vue')
        },
        {
            path: '/case/:casid/familyoverview-create/',
            name: 'familyoverview-create',
            component: () => import(/* webpackChunkName: "familyoverview" */ './components/familyoverview/FamilyOverviewEdit.vue')
        },
        {
            path: '/case/:casid/familyoverview-edit/:famid',
            name: 'familyoverview-edit',
            component: () => import(/* webpackChunkName: "familyoverview" */ './components/familyoverview/FamilyOverviewEdit.vue')
        },
        {
            path: '/assessment/:id',
            path: '/case/:id/assessment',
            name: 'assessment',
            component: () => import(/* webpackChunkName: "assessment" */ './components/assessments/Assessment.vue')
            
        },
        {
            path: '/appropriation/:apprId',
            name: 'appropriation',
            component: () => import(/* webpackChunkName: "appropriation" */ './components/appropriations/Appropriation.vue')
            
        },
        {
            path: '/case/:caseid/appropriation-create/',
            name: 'appropriation-create',
            component: () => import(/* webpackChunkName: "appropriationedit" */ './components/appropriations/AppropriationEdit.vue')
        },
        {
            path: '/activity/:actId',
            name: 'activity',
            component: () => import(/* webpackChunkName: "activity" */ './components/activities/Activity.vue')
        },
        {
            path: '/appropriation/:apprid/activity-create/',
            name: 'activity-create',
            component: () => import(/* webpackChunkName: "activityedit" */ './components/activities/ActivityEdit.vue'),
            props: { mode: 'create' }
        },
        {
<<<<<<< HEAD
            path: '/payments/',
            name: 'payments',
            component: () => import(/* webpackChunkName: "payments" */ './components/payments/PaymentSearch.vue')
        },
        {
            path: '/payment/:payId',
            name: 'payment',
            component: () => import(/* webpackChunkName: "payment" */ './components/payments/Payment.vue')
        },
        {
            path: '/paymentschedule/',
            name: 'paymentschedule',
            component: () => import(/* webpackChunkName: "paymentschedule" */ './components/payment/PaymentSchedule.vue')
        },
        {
            path: '/login',
            name: 'login',
            component: () => import(/* webpackPreload: true */ './components/auth/Login.vue')
        },
        {
=======
>>>>>>> 7ca7482e
            // 404 page. This route must declared last
            path: '*',
            name: 'page404',
            component: () => import(/* webpackPreload: true */ './components/http/Page404.vue')
        }
    ]
})

router.beforeEach((to, from, next) => {
    if (store.getters.getAuth) {
        // If we are authenticated, just proceed
        next()
    } else if (to.query.token && to.query.uid) {
        // We have been redirected from SSO login, set login credentials
        store.dispatch('registerAuth', to.query)
        router.push('/')
    } else {
        // Try to login
        window.location = '/api/accounts/login/'
    }
})

router.afterEach((to, from) => {
    store.commit('setBreadcrumb', [])
    store.commit('clearErrors')
})

export default router<|MERGE_RESOLUTION|>--- conflicted
+++ resolved
@@ -20,19 +20,6 @@
             component: () => import(/* webpackPreload: true */ './components/cases/Cases.vue')
         },
         {
-<<<<<<< HEAD
-            path: '/cases/',
-            name: 'cases',
-            component: () => import(/* webpackChunkName: "cases" */ './components/cases/CaseSearch.vue')
-        },
-        {
-            path: '/my-cases/',
-            name: 'my-caces',
-            component: () => import(/* webpackChunkName: "mycases" */ './components/cases/Cases.vue')
-        },
-        {
-=======
->>>>>>> 7ca7482e
             path: '/case/:caseId',
             name: 'case',
             component: () => import(/* webpackChunkName: "case" */ './components/cases/Case.vue')
@@ -92,7 +79,6 @@
             props: { mode: 'create' }
         },
         {
-<<<<<<< HEAD
             path: '/payments/',
             name: 'payments',
             component: () => import(/* webpackChunkName: "payments" */ './components/payments/PaymentSearch.vue')
@@ -113,8 +99,6 @@
             component: () => import(/* webpackPreload: true */ './components/auth/Login.vue')
         },
         {
-=======
->>>>>>> 7ca7482e
             // 404 page. This route must declared last
             path: '*',
             name: 'page404',
