from decimal import Decimal

from django.test import TestCase

<<<<<<< HEAD
from core.models import (
    ActivityDetails,
    Activity,
    FAMILY_DEPT,
    DISABILITY_DEPT,
    CASH,
    PaymentSchedule,
)
=======
from core.models import ActivityDetails, Activity
from core.models import FAMILY_DEPT, DISABILITY_DEPT, CASH, PaymentSchedule
>>>>>>> fcbf36ea
from core.tests.testing_utils import (
    BasicTestMixin,
    create_case,
    create_appropriation,
    create_payment_schedule,
)
from core.serializers import (
    ActivitySerializer,
    CaseSerializer,
    PaymentScheduleSerializer,
)
<<<<<<< HEAD
from core.serializers import (
    ActivitySerializer,
    CaseSerializer,
    PaymentScheduleSerializer,
)
=======
>>>>>>> fcbf36ea


class ActivitySerializerTestCase(TestCase, BasicTestMixin):
    @classmethod
    def setUpTestData(cls):
        cls.basic_setup()

    def test_validate_end_before_start(self):
        activity_details = ActivityDetails.objects.create(
            max_tolerance_in_percent=10, max_tolerance_in_dkk=1000
        )
        case = create_case(
            self.case_worker, self.team, self.municipality, self.district
        )
        appropriation = create_appropriation(case=case)
        # start_date > end_date
        data = {
            "start_date": "2019-01-01",
            "end_date": "2018-01-01",
            "details": activity_details.pk,
            "status": Activity.STATUS_EXPECTED,
            "activity_type": Activity.MAIN_ACTIVITY,
            "appropriation": appropriation.pk,
        }
        serializer = ActivitySerializer(data=data)
        serializer.is_valid()
        self.assertEqual(
            serializer.errors["non_field_errors"][0],
            "startdato skal være før slutdato",
        )

    def test_validate_start_before_end(self):
        activity_details = ActivityDetails.objects.create(
            max_tolerance_in_percent=10, max_tolerance_in_dkk=1000
        )
        case = create_case(
            self.case_worker, self.team, self.municipality, self.district
        )
        appropriation = create_appropriation(case=case)
        # start_date < end_date
        data = {
            "start_date": "2018-01-01",
            "end_date": "2019-01-01",
            "details": activity_details.pk,
            "status": Activity.STATUS_EXPECTED,
            "activity_type": Activity.MAIN_ACTIVITY,
            "appropriation": appropriation.pk,
        }
        serializer = ActivitySerializer(data=data)
        serializer.is_valid()
        self.assertEqual(serializer.errors, {})

    def test_validate_no_end(self):
        activity_details = ActivityDetails.objects.create(
            max_tolerance_in_percent=10, max_tolerance_in_dkk=1000
        )
        case = create_case(
            self.case_worker, self.team, self.municipality, self.district
        )
        appropriation = create_appropriation(case=case)
        # no end_date
        data = {
            "start_date": "2018-01-01",
            "details": activity_details.pk,
            "status": Activity.STATUS_EXPECTED,
            "activity_type": Activity.MAIN_ACTIVITY,
            "appropriation": appropriation.pk,
        }
        serializer = ActivitySerializer(data=data)
        serializer.is_valid()
        self.assertEqual(serializer.errors, {})


class CaseSerializerTestCase(TestCase, BasicTestMixin):
    @classmethod
    def setUpTestData(cls):
        cls.basic_setup()

    def test_validate_error_no_district_for_family_dept(self):
        # Create initial valid case
        case = create_case(
            self.case_worker, self.team, self.municipality, self.district
        )

        data = CaseSerializer(case).data
        data["target_group"] = FAMILY_DEPT
        data["district"] = None
        data["sbsys_id"] = "12356789"
        serializer = CaseSerializer(data=data)
        is_valid = serializer.is_valid()

        self.assertFalse(is_valid)
        self.assertEqual(
            serializer.errors["non_field_errors"][0],
            "En sag med familie målgruppe skal have et distrikt",
        )

    def test_validate_success_no_district_for_handicap_dept(self):
        # Create initial valid case
        case = create_case(
            self.case_worker, self.team, self.municipality, self.district
        )
        data = CaseSerializer(case).data
        data["target_group"] = DISABILITY_DEPT
        data["district"] = None
        data["sbsys_id"] = "12356789"
        serializer = CaseSerializer(data=data)
        is_valid = serializer.is_valid()

        self.assertTrue(is_valid)

    def test_validate_error_family_dept_partial(self):
        # Create initial valid case
        case = create_case(
            self.case_worker, self.team, self.municipality, self.district
        )
        data = CaseSerializer(case).data
        # no target_group for partial update
        data.pop("target_group")
        data["district"] = None
        data["sbsys_id"] = "12356789"
        serializer = CaseSerializer(data=data, partial=True)
        is_valid = serializer.is_valid()

        self.assertTrue(is_valid)

<<<<<<< HEAD
    def test_validate_success_disability_dept_no_scaling_or_effort_step(self):
        # create valid case for DISABILITY_DEPT
        case = create_case(
            self.case_worker,
            self.team,
            self.municipality,
            self.district,
            target_group=DISABILITY_DEPT,
        )

        data = CaseSerializer(case).data
        # new sbys_id, remove effort and scaling step.
        data["sbsys_id"] = "12356789"
        data.pop("effort_step")
        data.pop("scaling_step")
        serializer = CaseSerializer(data=data)
        is_valid = serializer.is_valid()

        self.assertTrue(is_valid)

    def test_validate_error_family_dept_no_scaling_or_effort_step(self):
        # create initial valid case for FAMILY_DEPT
        case = create_case(
            self.case_worker,
            self.team,
            self.municipality,
            self.district,
            target_group=FAMILY_DEPT,
        )

        data = CaseSerializer(case).data
        # new sbys_id, remove effort and scaling step.
        data["sbsys_id"] = "12356789"
        data.pop("effort_step")
        data.pop("scaling_step")
        serializer = CaseSerializer(data=data)
        is_valid = serializer.is_valid()

        self.assertFalse(is_valid)
        self.assertEqual(
            serializer.errors["non_field_errors"][0],
            "en sag med familie målgruppe skal have en"
            " indsats- og skaleringstrappe",
        )

=======
>>>>>>> fcbf36ea

class PaymentScheduleSerializerTestCase(TestCase, BasicTestMixin):
    @classmethod
    def setUpTestData(cls):
        cls.basic_setup()

<<<<<<< HEAD
    def test_validate_error_one_time_payment_with_frequency(self):
        # Create an invalid one time payment, daily combination.
        data = {
            "payment_frequency": PaymentSchedule.DAILY,
            "payment_type": PaymentSchedule.ONE_TIME_PAYMENT,
            "payment_amount": Decimal("500.0"),
            "payment_units": 0,
            "recipient_type": PaymentSchedule.PERSON,
            "recipient_id": "123456789",
            "recipient_name": "Jens Test",
            "payment_method": CASH,
        }
        serializer = PaymentScheduleSerializer(data=data)
        is_valid = serializer.is_valid()

        self.assertFalse(is_valid)
        self.assertEqual(
            serializer.errors["non_field_errors"][0],
            "En engangsbetaling må ikke have en betalingsfrekvens",
        )

    def test_validate_error_non_one_time_payment_without_frequency(self):
        # Create an invalid running payment, no frequency combiation.
        data = {
            "payment_type": PaymentSchedule.RUNNING_PAYMENT,
            "payment_amount": Decimal("500.0"),
            "payment_units": 0,
            "recipient_type": PaymentSchedule.PERSON,
            "recipient_id": "123456789",
            "recipient_name": "Jens Test",
            "payment_method": CASH,
        }
        serializer = PaymentScheduleSerializer(data=data)
        is_valid = serializer.is_valid()

        self.assertFalse(is_valid)
        self.assertEqual(
            serializer.errors["non_field_errors"][0],
            "En betalingtype der ikke er en engangsbetaling"
            " skal have en betalingsfrekvens",
        )

    def test_validate_one_time_payment_without_frequency(self):
        # Create a valid running payment, monthly combination.
        data = {
            "payment_type": PaymentSchedule.RUNNING_PAYMENT,
            "payment_frequency": PaymentSchedule.MONTHLY,
            "payment_amount": Decimal("500.0"),
            "payment_units": 0,
            "recipient_type": PaymentSchedule.PERSON,
            "recipient_id": "123456789",
            "recipient_name": "Jens Test",
            "payment_method": CASH,
        }
        serializer = PaymentScheduleSerializer(data=data)
        is_valid = serializer.is_valid()

        self.assertTrue(is_valid)
=======
    def test_validate_payment_and_recipient_allowed(self):
        payment_schedule = create_payment_schedule(
            payment_method=CASH, recipient_type=PaymentSchedule.PERSON
        )
        data = PaymentScheduleSerializer(payment_schedule).data
        serializer = PaymentScheduleSerializer(data=data)
        self.assertTrue(serializer.is_valid())

    def test_validate_error_payment_and_recipient_not_allowed(self):
        payment_schedule = create_payment_schedule()
        data = PaymentScheduleSerializer(payment_schedule).data
        data["payment_method"] = CASH
        data["recipient_type"] = PaymentSchedule.INTERNAL
        serializer = PaymentScheduleSerializer(data=data)
        self.assertFalse(serializer.is_valid())
        self.assertEqual(
            "ugyldig betalingsmetode for betalingsmodtager",
            serializer.errors["non_field_errors"][0],
        )
>>>>>>> fcbf36ea
<|MERGE_RESOLUTION|>--- conflicted
+++ resolved
@@ -2,7 +2,6 @@
 
 from django.test import TestCase
 
-<<<<<<< HEAD
 from core.models import (
     ActivityDetails,
     Activity,
@@ -11,10 +10,6 @@
     CASH,
     PaymentSchedule,
 )
-=======
-from core.models import ActivityDetails, Activity
-from core.models import FAMILY_DEPT, DISABILITY_DEPT, CASH, PaymentSchedule
->>>>>>> fcbf36ea
 from core.tests.testing_utils import (
     BasicTestMixin,
     create_case,
@@ -26,14 +21,6 @@
     CaseSerializer,
     PaymentScheduleSerializer,
 )
-<<<<<<< HEAD
-from core.serializers import (
-    ActivitySerializer,
-    CaseSerializer,
-    PaymentScheduleSerializer,
-)
-=======
->>>>>>> fcbf36ea
 
 
 class ActivitySerializerTestCase(TestCase, BasicTestMixin):
@@ -160,7 +147,6 @@
 
         self.assertTrue(is_valid)
 
-<<<<<<< HEAD
     def test_validate_success_disability_dept_no_scaling_or_effort_step(self):
         # create valid case for DISABILITY_DEPT
         case = create_case(
@@ -206,15 +192,12 @@
             " indsats- og skaleringstrappe",
         )
 
-=======
->>>>>>> fcbf36ea
 
 class PaymentScheduleSerializerTestCase(TestCase, BasicTestMixin):
     @classmethod
     def setUpTestData(cls):
         cls.basic_setup()
 
-<<<<<<< HEAD
     def test_validate_error_one_time_payment_with_frequency(self):
         # Create an invalid one time payment, daily combination.
         data = {
@@ -273,7 +256,7 @@
         is_valid = serializer.is_valid()
 
         self.assertTrue(is_valid)
-=======
+
     def test_validate_payment_and_recipient_allowed(self):
         payment_schedule = create_payment_schedule(
             payment_method=CASH, recipient_type=PaymentSchedule.PERSON
@@ -292,5 +275,4 @@
         self.assertEqual(
             "ugyldig betalingsmetode for betalingsmodtager",
             serializer.errors["non_field_errors"][0],
-        )
->>>>>>> fcbf36ea
+        )