--- conflicted
+++ resolved
@@ -11,11 +11,8 @@
     SchoolDistrict,
     Sections,
     ActivityCatalog,
-<<<<<<< HEAD
     Account,
-=======
     HistoricalCase,
->>>>>>> 38e4d3e1
 )
 
 
