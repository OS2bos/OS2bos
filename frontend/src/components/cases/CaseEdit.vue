--- conflicted
+++ resolved
@@ -25,13 +25,8 @@
                     </fieldset>
                     
                     <div>
-<<<<<<< HEAD
-                        <h3 style="padding-bottom: 0;">Sagspart:</h3>
-                        <cpr-lookup :cpr.sync="cas.cpr_number" :name.sync="cas.name" :relations.sync="relations" />
-=======
                         <h3 style="padding-bottom: 0; font-weight: bold; font-size: 1rem;">Sagspart:</h3>
-                        <cpr-lookup :cpr.sync="cas.cpr_number" :name.sync="cas.name" />
->>>>>>> 76892639
+                        <cpr-lookup :cpr.sync="cas.cpr_number" :name.sync="cas.name" :relations.sync="relations"/>
                     </div>
 
                     <fieldset>
