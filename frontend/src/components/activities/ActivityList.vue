<template>

    <section class="activities">
        <button class="activities-create-btn" title="Ny aktivitet" @click="$router.push(`/appropriation/${ apprId }/activity-create/`)">+ Tilføj ydelse</button>
        <table v-if="acts && acts.length > 0">
            <thead>
                <tr>
                    <th>Status</th>
                    <th>Ydelse</th>
                    <th>Udbetales til</th>
                    <th>Start</th>
                    <th>Slut</th>
                    <th style="text-align: right;">Udgift i år</th>
                </tr>
            </thead>
            <tbody>
                <tr v-for="a in acts" :key="a.id" :class="{'expected-row': a.status === 'EXPECTED'}">
                    <td>
                        <div v-html="statusLabel(a.status)"></div>
                    </td>
                    <td>
                        <router-link :to="`/activity/${ a.id }`">{{ activityId2name(a.details) }}</router-link>
                        <span v-if="a.activity_type === 'MAIN_ACTIVITY'" class="act-label">Hovedydelse</span>
                    </td>
                    <td></td>
                    <td>{{ displayDate(a.start_date) }}</td>
                    <td>{{ displayDate(a.end_date) }}</td>
                    <td style="text-align: right;">{{ a.total_cost_this_year }} kr</td>
                </tr>
                <tr>
                    <td></td>
                    <td></td>
                    <td></td>
                    <td></td>
                    <td style="font-weight: bold;">Samlet bevilget</td>
                    <td style="text-align: right; font-weight: bold;">
                        {{ appropriation.total_granted_this_year }} kr
                    </td>
                </tr>
                <tr v-if="has_expected">
                    <td></td>
                    <td></td>
                    <td></td>
                    <td></td>
                    <td class="expected">Samlet forventet</td>
                    <td class="expected" style="text-align: right;">
                        {{ appropriation.total_expected_this_year }} kr
                    </td>
                </tr>
            </tbody>
        </table>
        <p v-if="!acts || acts.length < 1">Der er endnu ingen ydelser</p>
    </section>

</template>

<script>

    import axios from '../http/Http.js'
    import { json2js } from '../filters/Date.js'
    import { activityId2name, displayStatus } from '../filters/Labels.js'

    export default {

        props: [
            'apprId'
        ],
        computed: {
            appropriation: function() {
                return this.$store.getters.getAppropriation
            },
<<<<<<< HEAD
=======
            has_expected: function() {
                if (this.appropriation.total_expected_this_year > 0 && this.appropriation.total_granted_this_year !== this.appropriation.total_expected_this_year) {
                    return true
                } else {
                    return false
                }
            },
>>>>>>> 3aa0eff4
            acts: function() {
                return this.$store.getters.getActivities
            }
        },
        watch: {
            apprId: function() {
                this.update()
            }
        },
        methods: {
            update: function() {
                this.$store.dispatch('fetchActivities', this.apprId)
            },
            displayDate: function(dt) {
                return json2js(dt)
            },
            activityId2name: function(id) {
                return activityId2name(id)
            },
            statusLabel: function(status) {
                return displayStatus(status)
            }
        },
       created: function() {
            this.update()
        }
    }
    
</script>

<style>

    .activities {
        margin: 1rem;
    }

    .activities-header {
        display: flex;
        flex-flow: row nowrap;
        justify-content: flex-start;
        align-items: center;
    }

    .activities-create-btn {
        margin: 0 0 1rem;
    }

    .activities .expected-row > td,
    .activities .expected {
        background-color: hsl(var(--color3), 80%, 80%); 
    }

    .activities .act-label {
        opacity: .66;
        font-size: .85rem;
        margin: 0 1rem;
    }

</style><|MERGE_RESOLUTION|>--- conflicted
+++ resolved
@@ -69,8 +69,6 @@
             appropriation: function() {
                 return this.$store.getters.getAppropriation
             },
-<<<<<<< HEAD
-=======
             has_expected: function() {
                 if (this.appropriation.total_expected_this_year > 0 && this.appropriation.total_granted_this_year !== this.appropriation.total_expected_this_year) {
                     return true
@@ -78,7 +76,6 @@
                     return false
                 }
             },
->>>>>>> 3aa0eff4
             acts: function() {
                 return this.$store.getters.getActivities
             }
