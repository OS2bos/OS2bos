--- conflicted
+++ resolved
@@ -1030,8 +1030,6 @@
             return False
         return True
 
-<<<<<<< HEAD
-=======
     @property
     def vat_factor(self):
         vat_factor = Decimal("100")
@@ -1039,31 +1037,6 @@
             vat_factor = self.service_provider.vat_factor
         return vat_factor
 
-    def save(self, *args, **kwargs):
-        super().save(*args, **kwargs)
-
-        if not self.payment_plan:
-            return
-
-        vat_factor = self.vat_factor
-        if self.payment_plan.payments.exists():
-            # In the STATUS_DRAFT case we delete and
-            # regenerate payments no matter what.
-            if self.status == Activity.STATUS_DRAFT:
-                self.payment_plan.payments.all().delete()
-                self.payment_plan.generate_payments(
-                    self.start_date, self.end_date, vat_factor
-                )
-            else:
-                self.payment_plan.synchronize_payments(
-                    self.start_date, self.end_date, vat_factor
-                )
-        else:
-            self.payment_plan.generate_payments(
-                self.start_date, self.end_date, vat_factor
-            )
-
->>>>>>> 1faac8a4
 
 class RelatedPerson(models.Model):
     """A person related to a Case, e.g. as a parent or sibling."""
