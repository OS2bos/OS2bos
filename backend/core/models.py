from datetime import date, timedelta
from decimal import Decimal

from dateutil import rrule
from dateutil.relativedelta import relativedelta
from django.db import models
from django.db.models import Q
from django.contrib.postgres import fields
from django.contrib.auth.models import AbstractUser
from django.utils.translation import gettext_lazy as _
from django.utils import timezone
from django.core.validators import MinValueValidator
from django_audit_fields.models import AuditModelMixin
from simple_history.models import HistoricalRecords

from core.managers import PaymentQuerySet, CaseQuerySet
from core.utils import send_appropriation

# Target group - definitions and choice list.
FAMILY_DEPT = "FAMILY_DEPT"
DISABILITY_DEPT = "DISABILITY_DEPT"
target_group_choices = (
    (FAMILY_DEPT, _("familieafdelingen")),
    (DISABILITY_DEPT, _("handicapafdelingen")),
)

# Effort steps - definitions and choice list.
STEP_ONE = "STEP_ONE"
STEP_TWO = "STEP_TWO"
STEP_THREE = "STEP_THREE"
STEP_FOUR = "STEP_FOUR"
STEP_FIVE = "STEP_FIVE"
STEP_SIX = "STEP_SIX"

effort_steps_choices = (
    (STEP_ONE, _("Trin 1: Tidlig indsats i almenområdet")),
    (STEP_TWO, _("Trin 2: Forebyggelse")),
    (STEP_THREE, _("Trin 3: Hjemmebaserede indsatser")),
    (STEP_FOUR, _("Trin 4: Anbringelse i slægt eller netværk")),
    (STEP_FIVE, _("Trin 5: Anbringelse i forskellige typer af plejefamilier")),
    (STEP_SIX, _("Trin 6: Anbringelse i institutionstilbud")),
)

# Payment methods and choice list.
CASH = "CASH"
SD = "SD"
INVOICE = "INVOICE"
INTERNAL = "INTERNAL"
payment_method_choices = (
    (CASH, _("Udbetaling")),
    (SD, _("SD-LØN")),
    (INVOICE, _("Faktura")),
    (INTERNAL, _("Intern afregning")),
)


class Municipality(models.Model):
    """Represents a Danish municipality."""

    name = models.CharField(max_length=128, verbose_name=_("navn"))

    def __str__(self):
        return f"{self.name}"


class SchoolDistrict(models.Model):
    """Represents a Danish school district."""

    name = models.CharField(max_length=128, verbose_name=_("navn"))

    def __str__(self):
        return f"{self.name}"


class PaymentMethodDetails(models.Model):
    tax_card_choices = (
        ("MAIN_CARD", _("Hovedkort")),
        ("SECONDARY_CARD", _("Bikort")),
    )

    tax_card = models.CharField(
        max_length=128,
        verbose_name=(_("skattekort")),
        choices=tax_card_choices,
    )


class User(AbstractUser):
    team = models.ForeignKey(
        "Team",
        on_delete=models.PROTECT,
        related_name="users",
        null=True,
        # Don't allow creation of users with no team through user interface.
        blank=False,
    )


class Team(models.Model):
    """Represents a team in the administration."""

    name = models.CharField(max_length=128, verbose_name=_("navn"))
    leader = models.ForeignKey(
        User, on_delete=models.PROTECT, related_name="managed_teams"
    )

    def __str__(self):
        return f"{self.name}"


class PaymentSchedule(models.Model):
    """Schedule a payment for an Activity."""

    # Recipient types and choice list.
    INTERNAL = "INTERNAL"
    PERSON = "PERSON"
    COMPANY = "COMPANY"
    recipient_choices = (
        (INTERNAL, _("Intern")),
        (PERSON, _("Person")),
        (COMPANY, _("Firma")),
    )
    recipient_type = models.CharField(
        max_length=128,
        verbose_name=_("betalingsmodtager"),
        choices=recipient_choices,
    )
    recipient_id = models.CharField(max_length=128, verbose_name=_("ID"))
    recipient_name = models.CharField(max_length=128, verbose_name=_("Navn"))

    payment_method = models.CharField(
        max_length=128,
        verbose_name=_("betalingsmåde"),
        choices=payment_method_choices,
    )
    payment_method_details = models.ForeignKey(
        PaymentMethodDetails, null=True, blank=True, on_delete=models.SET_NULL
    )
    DAILY = "DAILY"
    WEEKLY = "WEEKLY"
    MONTHLY = "MONTHLY"
    payment_frequency_choices = (
        (DAILY, _("Dagligt")),
        (WEEKLY, _("Ugentligt")),
        (MONTHLY, _("Månedligt")),
    )
    payment_frequency = models.CharField(
        max_length=128,
        verbose_name=_("betalingsfrekvens"),
        choices=payment_frequency_choices,
        null=True,
        blank=True,
    )

    ONE_TIME_PAYMENT = "ONE_TIME_PAYMENT"
    RUNNING_PAYMENT = "RUNNING_PAYMENT"
    PER_HOUR_PAYMENT = "PER_HOUR_PAYMENT"
    PER_DAY_PAYMENT = "PER_DAY_PAYMENT"
    PER_KM_PAYMENT = "PER_KM_PAYMENT"
    payment_type_choices = (
        ((ONE_TIME_PAYMENT), _("Engangsudgift")),
        ((RUNNING_PAYMENT), _("Fast beløb, løbende")),
        ((PER_HOUR_PAYMENT), _("Takst pr. time")),
        ((PER_DAY_PAYMENT), _("Takst pr. døgn")),
        ((PER_KM_PAYMENT), _("Takst pr. kilometer")),
    )
    payment_type = models.CharField(
        max_length=128,
        verbose_name=_("betalingstype"),
        choices=payment_type_choices,
    )
    # number of units to pay, ie. XX kilometres or hours
    payment_units = models.PositiveIntegerField(
        verbose_name=_("betalingsenheder"), blank=True, null=True
    )
    payment_amount = models.DecimalField(
        max_digits=14,
        decimal_places=2,
        verbose_name=_("beløb"),
        validators=[MinValueValidator(Decimal("0.01"))],
    )

    def create_rrule(self, start, end):
        """
        Create a dateutil.rrule based on payment_type/payment_frequency,
        start and end.
        """
        if self.payment_type == self.ONE_TIME_PAYMENT:
            rrule_frequency = rrule.rrule(rrule.DAILY, count=1, dtstart=start)
        elif self.payment_frequency == self.DAILY:
            rrule_frequency = rrule.rrule(
                rrule.DAILY, dtstart=start, until=end
            )
        elif self.payment_frequency == self.WEEKLY:
            rrule_frequency = rrule.rrule(
                rrule.WEEKLY, dtstart=start, until=end
            )
        elif self.payment_frequency == self.MONTHLY:
            # If monthly, choose the first day of the month.
            rrule_frequency = rrule.rrule(
                rrule.MONTHLY, dtstart=start, until=end, bymonthday=1
            )
        else:
            raise ValueError(_("ukendt betalingsfrekvens"))
        return rrule_frequency

    def calculate_per_payment_amount(self, vat_factor):

        if self.payment_type in [self.ONE_TIME_PAYMENT, self.RUNNING_PAYMENT]:
            return self.payment_amount / 100 * vat_factor
        elif self.payment_type in [
            self.PER_HOUR_PAYMENT,
            self.PER_DAY_PAYMENT,
            self.PER_KM_PAYMENT,
        ]:
            return (
                (self.payment_units * self.payment_amount) / 100 * vat_factor
            )
        else:
            raise ValueError(_("ukendt betalingstype"))

    def generate_payments(self, start, end=None, vat_factor=Decimal("100")):
        """
        Generates payments with a start and end.
        """
        # If no end is specified, choose end of the next year.
        if not end:
            today = date.today()
            end = today.replace(
                year=today.year + 1, month=date.max.month, day=date.max.day
            )

        rrule_frequency = self.create_rrule(start, end)

        dates = list(rrule_frequency)

        for date_obj in dates:
            Payment.objects.create(
                date=date_obj,
                recipient_type=self.recipient_type,
                recipient_id=self.recipient_id,
                recipient_name=self.recipient_name,
                payment_method=self.payment_method,
                amount=self.calculate_per_payment_amount(vat_factor),
                payment_schedule=self,
            )

    def synchronize_payments(self, start, end, vat_factor=Decimal("100")):
        """
        Synchronize an existing number of payments for a new end_date.
        """
        today = date.today()

        # If no existing payments is generated we can't do anything.
        if not self.payments.exists():
            return

        newest_payment = self.payments.order_by("-date").first()

        # One time payment is a special case and should not be handled.
        if self.payment_type == PaymentSchedule.ONE_TIME_PAYMENT:
            return
        # The new start_date should be based on the newest payment date
        # and the payment frequency.
        if self.payment_frequency == PaymentSchedule.DAILY:
            new_start = newest_payment.date + relativedelta(days=1)
        elif self.payment_frequency == PaymentSchedule.WEEKLY:
            new_start = newest_payment.date + relativedelta(weeks=1)
        elif self.payment_frequency == PaymentSchedule.MONTHLY:
            new_start = newest_payment.date + relativedelta(months=1)
        else:
            raise ValueError(_("ukendt betalingsfrekvens"))

        # Handle the case where an end_date is set in the future
        # after already having generated payments with no end_date.
        if end and (new_start < end):
            self.generate_payments(new_start, end, vat_factor)

        # Handle the case where an end_date is set in the past after
        # already having generated payments with no end_date
        if end and (newest_payment.date > end):
            self.payments.filter(date__gt=end).delete()

        # If end is unbounded and the newest payment has a date less than
        # 6 months from now we can generate new payments for another period.
        if not end and (newest_payment.date < today + relativedelta(months=6)):
            self.generate_payments(new_start, end, vat_factor)


class Payment(models.Model):
    """Represents an amount paid to a supplier - amount, recpient, date.

    These may be entered manually, but ideally they should be imported
    from an accounts payable system."""

    objects = PaymentQuerySet.as_manager()

    date = models.DateField(verbose_name=_("betalingsdato"))

    recipient_type = models.CharField(
        max_length=128,
        verbose_name=_("betalingsmodtager"),
        choices=PaymentSchedule.recipient_choices,
    )
    recipient_id = models.CharField(max_length=128, verbose_name=_("ID"))
    recipient_name = models.CharField(max_length=128, verbose_name=_("Navn"))

    payment_method = models.CharField(
        max_length=128,
        verbose_name=_("betalingsmåde"),
        choices=payment_method_choices,
    )
    amount = models.DecimalField(
        max_digits=14,
        decimal_places=2,
        verbose_name=_("beløb"),
        validators=[MinValueValidator(Decimal("0.01"))],
    )
    paid = models.BooleanField(default=False, verbose_name=_("betalt"))

    payment_schedule = models.ForeignKey(
        PaymentSchedule, on_delete=models.CASCADE, related_name="payments"
    )

    def __str__(self):
        return f"{self.date} - {self.amount}"


class Case(AuditModelMixin, models.Model):
    """A case, covering one child - corresponding to a Hovedsag in SBSYS."""

    objects = CaseQuerySet.as_manager()

    sbsys_id = models.CharField(
        unique=True, max_length=128, verbose_name=_("SBSYS-ID")
    )
    cpr_number = models.CharField(max_length=12, verbose_name=_("cpr-nummer"))
    name = models.CharField(max_length=128, verbose_name=_("Navn"))
    case_worker = models.ForeignKey(
        User,
        verbose_name=_("sagsbehandler"),
        related_name="cases",
        on_delete=models.PROTECT,
    )
    team = models.ForeignKey(
        Team,
        verbose_name=_("team"),
        related_name="cases",
        on_delete=models.PROTECT,
        null=True,
        blank=True,
    )
    district = models.ForeignKey(
        SchoolDistrict,
        related_name="cases",
        verbose_name=_("skoledistrikt"),
        on_delete=models.PROTECT,
        null=True,
        blank=True,
    )
    paying_municipality = models.ForeignKey(
        Municipality,
        verbose_name=_("betalingskommune"),
        related_name="pays_for",
        on_delete=models.PROTECT,
    )
    acting_municipality = models.ForeignKey(
        Municipality,
        verbose_name=_("handlekommune"),
        related_name="acts_on",
        on_delete=models.PROTECT,
    )
    residence_municipality = models.ForeignKey(
        Municipality,
        verbose_name=_("bopælskommune"),
        related_name="resident_clients",
        on_delete=models.PROTECT,
    )
    target_group = models.CharField(
        max_length=128,
        verbose_name=_("målgruppe"),
        choices=target_group_choices,
    )
    effort_step = models.CharField(
        max_length=128,
        choices=effort_steps_choices,
        verbose_name=_("indsatstrappe"),
        blank=True,
    )
    scaling_step = models.PositiveSmallIntegerField(
        verbose_name=_("skaleringstrappe"),
        choices=[(i, i) for i in range(1, 11)],
        blank=True,
        null=True,
    )
    refugee_integration = models.BooleanField(
        verbose_name=_("integrationsindsatsen"), default=False
    )
    cross_department_measure = models.BooleanField(
        verbose_name=_("tværgående ungeindsats"), default=False
    )
    note = models.TextField(verbose_name=_("note"), blank=True)

    # We only need to store historical records of
    # effort_step, scaling_step, case_worker,
    # thus we can exclude everything else.
    history = HistoricalRecords(
        excluded_fields=[
            "refugee_integration",
            "cross_department_measure",
            "target_group",
            "residence_municipality",
            "acting_municipality",
            "paying_municipality",
            "district",
            "name",
            "cpr_number",
            "sbsys_id",
            "note",
        ]
    )

    @property
    def expired(self):
        today = timezone.now().date()
        all_main_activities = Activity.objects.filter(
            activity_type=Activity.MAIN_ACTIVITY, appropriation__case=self
        )
<<<<<<< HEAD
=======
        # If no activities exists, we will not consider it expired.
        if not all_main_activities.exists():
            return False
>>>>>>> 73630652

        all_main_expired_activities = all_main_activities.filter(
            end_date__lt=today
        )
        return (
            all_main_activities.count() == all_main_expired_activities.count()
        )


class ApprovalLevel(models.Model):
    name = models.CharField(max_length=128, verbose_name=_("navn"))

    def __str__(self):
        return f"{self.name}"


class Section(models.Model):
    """Law sections and the corresponding KLE codes.

    Each section is associated with the target group for which it is
    allowed as well as the action steps allowed.
    """

    paragraph = models.CharField(max_length=128, verbose_name=_("paragraf"))
    kle_number = models.CharField(max_length=128, verbose_name=_("KLE-nummer"))
    text = models.TextField(verbose_name=_("forklarende tekst"))
    allowed_for_family_target_group = models.BooleanField(
        verbose_name=_("tilladt for familieafdelingen"), default=False
    )
    allowed_for_disability_target_group = models.BooleanField(
        verbose_name=_("tilladt for handicapafdelingen"), default=False
    )
    allowed_for_steps = fields.ArrayField(
        models.CharField(max_length=128, choices=effort_steps_choices), size=6
    )
    law_text_name = models.CharField(
        max_length=128, verbose_name=_("lov tekst navn")
    )
    sbsys_template_id = models.CharField(
        max_length=128,
        verbose_name=_("SBSYS skabelon-id"),
        blank=True,
        null=True,
    )

    def __str__(self):
        return f"{self.paragraph} - {self.kle_number}"


class Appropriation(AuditModelMixin, models.Model):
    """An appropriation of funds in a Case - corresponds to a Sag in SBSYS."""

    sbsys_id = models.CharField(
        unique=True, max_length=128, verbose_name=_("SBSYS-ID")
    )
    section = models.ForeignKey(
        Section,
        related_name="appropriations",
        null=True,
        blank=True,
        on_delete=models.SET_NULL,
    )

    # Status - definitions and choice list.
    STATUS_DRAFT = "DRAFT"
    STATUS_BUDGETED = "BUDGETED"
    STATUS_GRANTED = "GRANTED"
    STATUS_DISCONTINUED = "DISCONTINUED"
    status_choices = (
        (STATUS_DRAFT, _("kladde")),
        (STATUS_BUDGETED, _("disponeret")),
        (STATUS_GRANTED, _("bevilget")),
        (STATUS_DISCONTINUED, _("udgået")),
    )
    status = models.CharField(
        verbose_name=_("status"), max_length=16, choices=status_choices
    )

    approval_level = models.ForeignKey(
        ApprovalLevel,
        related_name="appropriations",
        null=True,
        blank=True,
        on_delete=models.SET_NULL,
    )
    approval_note = models.TextField(
        verbose_name=_("evt. bemærkning"), blank=True
    )

    appropriation_date = models.DateField(
        verbose_name=_("bevillingsdato"), null=True, blank=True
    )
    case = models.ForeignKey(
        Case, on_delete=models.CASCADE, related_name="appropriations"
    )

    @property
    def total_granted_this_year(self):
        """
        Retrieve total amount granted this year for payments related to
        this Appropriation (both main and supplementary activities).
        """
        granted_activities = self.activities.all().filter(
            status=Activity.STATUS_GRANTED
        )

        this_years_payments = Payment.objects.filter(
            payment_schedule__activity__in=granted_activities
        ).in_this_year()

        return this_years_payments.amount_sum()

    @property
    def total_expected_this_year(self):
        """
        Retrieve total amount expected this year for payments related to
        this Appropriation.

        we take into account granted payments but overrule with expected
        if it modifies another activity.
        """

        all_activities = self.activities.filter(
            Q(status=Activity.STATUS_GRANTED, modified_by__isnull=True)
            | Q(status=Activity.STATUS_EXPECTED)
        )

        this_years_payments = Payment.objects.filter(
            payment_schedule__activity__in=all_activities
        ).in_this_year()

        return this_years_payments.amount_sum()

    @property
    def main_activity(self):
        """Return main activity, if any."""
        f = self.activities.filter(activity_type=Activity.MAIN_ACTIVITY)
        if f.exists():
            # Invariant: There is only one main activity.
            return f.first()

    @property
    def supplementary_activities(self):
        """Return all non-main activities."""
        f = self.activities.filter(activity_type=Activity.SUPPL_ACTIVITY)
        return (a for a in f)

    @property
    def payment_plan(self):
        # TODO:
        pass  # pragma: no cover

    def grant(self, approval_level, approval_note):
        """Grant this app - change state and all Activities to GRANTED."""
        if self.status in [self.STATUS_DRAFT, self.STATUS_BUDGETED]:
            # This hasn't been granted yet.
            if approval_level is None:
                raise RuntimeError(_("Angiv venligst bevillingskompetence"))

            approval_level = ApprovalLevel.objects.get(id=approval_level)
            self.approval_level = approval_level
            self.approval_note = approval_note
            self.appropriation_date = timezone.now().date()
            self.status = self.STATUS_GRANTED
            for a in self.activities.all():
                # We could do this with an update, but we need to activate the
                # save() method on each activity.
                a.status = a.STATUS_GRANTED
                a.save()
            self.save()
        elif self.status == self.STATUS_GRANTED:
            # Grant all non-granted activities.
            # Merge and delete expectations that modify other activities.
            if approval_level:
                self.approval_level = ApprovalLevel.objects.get(
                    id=approval_level
                )
            if approval_note:
                self.approval_note = approval_note
            self.appropriation_date = timezone.now().date()
            self.save()
            # Now go through the activities.
            for a in self.activities.exclude(status=Activity.STATUS_GRANTED):
                # If a modifies another, merge -
                # else just set status = GRANTED.
                if a.modifies:
                    # "Merge" by ending current activity today
                    # and granting the new one from tomorrow.
                    a.modifies.end_date = date.today()
                    a.start_date = date.today() + timedelta(days=1)
                    a.status = a.STATUS_GRANTED
                    a.modifies.save()
                    a.save()
                else:
                    a.status = a.STATUS_GRANTED
                    a.save()

        else:
            raise RuntimeError(
                _("Kan ikke bevilge en udløbet foranstaltning.")
            )
        # Everything went fine, we can send to SBSYS.
        send_appropriation(self)

    def __str__(self):
        return f"{self.sbsys_id} - {self.section}"


class ServiceProvider(models.Model):
    """
    Class containing information for a specific service provider.
    """

    cvr_number = models.CharField(max_length=8, blank=True)
    name = models.CharField(max_length=128, blank=False)
    vat_factor = models.DecimalField(
        default=100.0,
        max_digits=5,
        decimal_places=2,
        validators=[MinValueValidator(Decimal("0.01"))],
    )


class ActivityDetails(models.Model):
    """Class containing all services offered by this municipality.

    Each service is associated with the legal articles for which it is
    allowed as well as a price range.
    """

    name = models.CharField(max_length=128, verbose_name=_("Navn"))
    activity_id = models.CharField(
        max_length=128, verbose_name=_("Aktivitets ID")
    )
    max_tolerance_in_percent = models.PositiveSmallIntegerField(
        verbose_name=_("Max tolerance i procent")
    )
    max_tolerance_in_dkk = models.PositiveIntegerField(
        verbose_name=_("Max tolerance i DKK")
    )
    main_activity_for = models.ManyToManyField(
        Section, related_name="main_activities"
    )
    supplementary_activity_for = models.ManyToManyField(
        Section, related_name="supplementary_activities"
    )
    service_providers = models.ManyToManyField(
        ServiceProvider, related_name="supplied_activities"
    )

    def __str__(self):
        return f"{self.activity_id} - {self.name}"


class Activity(AuditModelMixin, models.Model):
    """An activity is a specific service provided within an appropriation."""

    # The details object contains the name, tolerance, etc. of the service.
    details = models.ForeignKey(ActivityDetails, on_delete=models.PROTECT)

    # Status - definitions and choice list.
    STATUS_DRAFT = "DRAFT"
    STATUS_EXPECTED = "EXPECTED"
    STATUS_GRANTED = "GRANTED"
    status_choices = (
        (STATUS_DRAFT, _("kladde")),
        (STATUS_EXPECTED, _("forventet")),
        (STATUS_GRANTED, _("bevilget")),
    )
    status = models.CharField(
        verbose_name=_("status"), max_length=128, choices=status_choices
    )

    start_date = models.DateField(verbose_name=_("startdato"))
    end_date = models.DateField(
        verbose_name=_("slutdato"), null=True, blank=True
    )

    # Activity types and choice list.
    MAIN_ACTIVITY = "MAIN_ACTIVITY"
    SUPPL_ACTIVITY = "SUPPL_ACTIVITY"
    type_choices = (
        (MAIN_ACTIVITY, _("hovedaktivitet")),
        (SUPPL_ACTIVITY, _("følgeaktivitet")),
    )

    activity_type = models.CharField(
        max_length=128, verbose_name=_("type"), choices=type_choices
    )

    payment_plan = models.OneToOneField(
        PaymentSchedule,
        on_delete=models.CASCADE,
        verbose_name=_("betalingsplan"),
        null=True,
        blank=True,
    )

    # An expected change modifies another actitvity and will eventually
    # be merged with it.
    modifies = models.ForeignKey(
        "self",
        null=True,
        blank=True,
        related_name="modified_by",
        on_delete=models.CASCADE,
    )
    # The appropriation that owns this activity.
    appropriation = models.ForeignKey(
        Appropriation, related_name="activities", on_delete=models.CASCADE
    )

    service_provider = models.ForeignKey(
        ServiceProvider,
        null=True,
        blank=True,
        related_name="activities",
        on_delete=models.SET_NULL,
    )

    note = models.TextField(null=True, blank=True, max_length=1000)

    @property
    def monthly_payment_plan(self):
        payments = Payment.objects.filter(payment_schedule__activity=self)
        return payments.group_by_monthly_amounts()

    @property
    def total_cost_this_year(self):
        now = timezone.now()
        payments = Payment.objects.filter(
            payment_schedule__activity=self
        ).filter(date__year=now.year)

        return payments.amount_sum()

    @property
    def total_cost(self):
        payments = Payment.objects.filter(payment_schedule__activity=self)
        return payments.amount_sum()

    def save(self, *args, **kwargs):
        super().save(*args, **kwargs)

        vat_factor = Decimal("100")
        if self.service_provider:
            vat_factor = self.service_provider.vat_factor

        if not self.payment_plan:
            return

        if self.payment_plan.payments.exists():
            # In the STATUS_DRAFT case we delete and
            # regenerate payments no matter what.
            if self.status == Activity.STATUS_DRAFT:
                self.payment_plan.payments.all().delete()
                self.payment_plan.generate_payments(
                    self.start_date, self.end_date, vat_factor
                )
            else:
                self.payment_plan.synchronize_payments(
                    self.start_date, self.end_date, vat_factor
                )
        else:
            self.payment_plan.generate_payments(
                self.start_date, self.end_date, vat_factor
            )


class RelatedPerson(models.Model):
    """A person related to a Case, e.g. as a parent or sibling."""

    relation_type = models.CharField(
        max_length=128, verbose_name=_("relation")
    )
    cpr_number = models.CharField(
        max_length=12, verbose_name=_("cpr-nummer"), blank=True
    )
    name = models.CharField(max_length=128, verbose_name=_("navn"))
    related_case = models.CharField(
        max_length=128, verbose_name=_("SBSYS-sag"), blank=True
    )

    main_case = models.ForeignKey(
        Case, related_name="related_persons", on_delete=models.CASCADE
    )

    @staticmethod
    def serviceplatformen_to_related_person(data):
        """
        Convert data from Serviceplatformen to our RelatedPerson model data.
        """
        converter_dict = {
            "cprnr": "cpr_number",
            "relation": "relation_type",
            "adresseringsnavn": "name",
        }
        return {
            converter_dict[k]: v
            for (k, v) in data.items()
            if k in converter_dict
        }


class Account(models.Model):
    """Class containing account numbers.

    Should have a different number for each (ActivityDetails, Section) pair.
    """

    number = models.CharField(max_length=128)
    activity = models.ForeignKey(
        ActivityDetails, null=False, on_delete=models.CASCADE
    )
    section = models.ForeignKey(Section, null=False, on_delete=models.CASCADE)

    def __str__(self):
        return f"{self.number} - {self.activity} - {self.section}"

    class Meta:
        constraints = [
            models.UniqueConstraint(
                fields=["activity", "section"], name="unique_account_number"
            )
        ]<|MERGE_RESOLUTION|>--- conflicted
+++ resolved
@@ -426,12 +426,9 @@
         all_main_activities = Activity.objects.filter(
             activity_type=Activity.MAIN_ACTIVITY, appropriation__case=self
         )
-<<<<<<< HEAD
-=======
         # If no activities exists, we will not consider it expired.
         if not all_main_activities.exists():
             return False
->>>>>>> 73630652
 
         all_main_expired_activities = all_main_activities.filter(
             end_date__lt=today
