"""
Django settings for bevillingsplatform project.

Generated by "django-admin startproject" using Django 2.2.1.

For more information on this file, see
https://docs.djangoproject.com/en/2.2/topics/settings/

For the full list of settings and their values, see
https://docs.djangoproject.com/en/2.2/ref/settings/
"""

import os
import configparser

BASE_DIR = os.path.dirname(os.path.abspath(__file__))
settings_path = os.path.join(BASE_DIR, "settings.ini")

# define defaults for ConfigParser
defaults = {"BASE_DIR": BASE_DIR}
config = configparser.ConfigParser(defaults=defaults)
# load settings.ini into the ConfigParser
config.read(settings_path)
# use settings section as default
default_config = config["settings"]

# Quick-start development settings - unsuitable for production
# See https://docs.djangoproject.com/en/2.2/howto/deployment/checklist/

# SECURITY WARNING: keep the secret key used in production secret!
SECRET_KEY = default_config.get("SECRET_KEY")

# SECURITY WARNING: don"t run with debug turned on in production!
DEBUG = default_config.getboolean("DEBUG")

ALLOWED_HOSTS = []


# Application definition

INSTALLED_APPS = [
    "django.contrib.admin",
    "django.contrib.auth",
    "django.contrib.contenttypes",
    "django.contrib.sessions",
    "django.contrib.messages",
    "django.contrib.staticfiles",
    "rest_framework",
    "django_extensions",
    "core",
]

MIDDLEWARE = [
    "django.middleware.security.SecurityMiddleware",
    "django.contrib.sessions.middleware.SessionMiddleware",
    "django.middleware.common.CommonMiddleware",
    "django.middleware.csrf.CsrfViewMiddleware",
    "django.contrib.auth.middleware.AuthenticationMiddleware",
    "django.contrib.messages.middleware.MessageMiddleware",
    "django.middleware.clickjacking.XFrameOptionsMiddleware",
]

ROOT_URLCONF = "bevillingsplatform.urls"

TEMPLATES = [
    {
        "BACKEND": "django.template.backends.django.DjangoTemplates",
        "DIRS": [],
        "APP_DIRS": True,
        "OPTIONS": {
            "context_processors": [
                "django.template.context_processors.debug",
                "django.template.context_processors.request",
                "django.contrib.auth.context_processors.auth",
                "django.contrib.messages.context_processors.messages",
            ]
        },
    }
]

WSGI_APPLICATION = "bevillingsplatform.wsgi.application"


# Database
# https://docs.djangoproject.com/en/2.2/ref/settings/#databases

DATABASES = {
    "default": {
        "ENGINE": "django.db.backends.sqlite3",
        "NAME": default_config.get("DATABASE_NAME"),
    }
}


# Password validation
# https://docs.djangoproject.com/en/2.2/ref/settings/#auth-password-validators

AUTH_PASSWORD_VALIDATORS = [
    {
        "NAME": "django.contrib.auth.password_validation."
        "UserAttributeSimilarityValidator"
    },
    {"NAME": "django.contrib.auth.password_validation.MinimumLengthValidator"},
    {
<<<<<<< HEAD
        "NAME": "django.contrib.auth.password_validation.CommonPasswordValidator"
    },
    {
        "NAME": "django.contrib.auth.password_validation.NumericPasswordValidator"
=======
        "NAME": "django.contrib.auth.password_validation."
        "CommonPasswordValidator"
    },
    {
        "NAME": "django.contrib.auth.password_validation."
        "NumericPasswordValidator"
>>>>>>> 86b13164
    },
]


# Internationalization
# https://docs.djangoproject.com/en/2.2/topics/i18n/

LANGUAGE_CODE = "da-dk"

TIME_ZONE = "Europe/Copenhagen"

USE_I18N = True

USE_L10N = True

USE_TZ = True


# Static files (CSS, JavaScript, Images)
# https://docs.djangoproject.com/en/2.2/howto/static-files/

STATIC_URL = "/static/"
STATIC_ROOT = default_config.get("STATIC_ROOT")<|MERGE_RESOLUTION|>--- conflicted
+++ resolved
@@ -102,19 +102,12 @@
     },
     {"NAME": "django.contrib.auth.password_validation.MinimumLengthValidator"},
     {
-<<<<<<< HEAD
-        "NAME": "django.contrib.auth.password_validation.CommonPasswordValidator"
-    },
-    {
-        "NAME": "django.contrib.auth.password_validation.NumericPasswordValidator"
-=======
         "NAME": "django.contrib.auth.password_validation."
         "CommonPasswordValidator"
     },
     {
         "NAME": "django.contrib.auth.password_validation."
         "NumericPasswordValidator"
->>>>>>> 86b13164
     },
 ]
 
