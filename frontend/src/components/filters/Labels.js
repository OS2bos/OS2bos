--- conflicted
+++ resolved
@@ -24,7 +24,6 @@
     }
 }
 
-<<<<<<< HEAD
 function activityId2name(id) {
     const act_list = store.getters.getActivities
     if (id) {
@@ -32,7 +31,11 @@
             return element.id === id;
         })
         return act.name
-=======
+    } else {
+        return 'Ikke tilgængelig'
+    }
+}
+
 function sectionId2name(id) {
     const section_list = store.getters.getSections
     if (section_list) {
@@ -40,7 +43,6 @@
             return element.id === parseInt(id);
         })
         return `${ sec.paragraph } ${ sec.kle_number } ${ sec.text }`
->>>>>>> 0e55c5bb
     } else {
         return 'Ikke tilgængelig'
     }
@@ -49,9 +51,6 @@
 export {
     municipalityId2name, 
     districtId2name,
-<<<<<<< HEAD
-    activityId2name
-=======
+    activityId2name,
     sectionId2name
->>>>>>> 0e55c5bb
 }