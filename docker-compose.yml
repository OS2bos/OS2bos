--- conflicted
+++ resolved
@@ -86,11 +86,7 @@
       - SIMPLESAMLPHP_SP_ENTITY_ID=http://localhost:8080/api/saml2_auth/acs/
       - SIMPLESAMLPHP_SP_ASSERTION_CONSUMER_SERVICE=http://localhost:8080/api/saml2_auth/acs/
     volumes:
-<<<<<<< HEAD
-      - ./backend/core/data/authsources.php:/var/www/simplesamlphp/config/authsources.php
-=======
       - ./dev-environment/authsources.php:/var/www/simplesamlphp/config/authsources.php
->>>>>>> ac6c19b0
 
   # The following service is to copy the scripts needed to initialize the
   # database with user and extensions to a volume. It is not needed when the
