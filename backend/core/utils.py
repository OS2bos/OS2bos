# Copyright (C) 2019 Magenta ApS, http://magenta.dk.
# Contact: info@magenta.dk.
#
# This Source Code Form is subject to the terms of the Mozilla Public
# License, v. 2.0. If a copy of the MPL was not distributed with this
# file, You can obtain one at http://mozilla.org/MPL/2.0/.


import os
import logging
import requests
import datetime

from dateutil.relativedelta import relativedelta

from django.template.loader import get_template
from django.core.mail import EmailMessage

from django.conf import settings
from django.template.loader import render_to_string
from django.core.mail import send_mail
from django.utils.translation import gettext_lazy as _
from django.utils.html import strip_tags

from constance import config

from weasyprint import HTML
from weasyprint.fonts import FontConfiguration

from service_person_stamdata_udvidet import get_citizen

import core.models

logger = logging.getLogger(__name__)


def get_next_interval(from_date, payment_frequency):
    """
    Calculate the next date based on a start date and payment frequency.
    """
    from core.models import PaymentSchedule

    if payment_frequency == PaymentSchedule.DAILY:
        new_start = from_date + relativedelta(days=1)
    elif payment_frequency == PaymentSchedule.WEEKLY:
        new_start = from_date + relativedelta(weeks=1)
    elif payment_frequency == PaymentSchedule.BIWEEKLY:
        new_start = from_date + relativedelta(weeks=2)
    elif payment_frequency == PaymentSchedule.MONTHLY:
        new_start = from_date.replace(day=1) + relativedelta(months=1)
    else:
        raise ValueError(_("ukendt betalingsfrekvens"))
    return new_start


def get_person_info(cpr):
    """
    Get CPR data on a person and his/her relations.
    """
    if settings.USE_SERVICEPLATFORM:
        func = get_cpr_data
    else:
        func = get_cpr_data_mock
    result = func(cpr)
    if not result:
        return None
    for relation in result["relationer"]:
        relation_cpr = relation["cprnr"]
        relation_data = func(relation_cpr)
        if relation_data:
            relation.update(relation_data)
    return result


def get_cpr_data(cpr):
    """
    Get CPR data from Serviceplatformen.
    """
    if not os.path.isfile(settings.SERVICEPLATFORM_CERTIFICATE_PATH):
        logger.info(
            "serviceplatform certificate path: %s is not a file",
            settings.SERVICEPLATFORM_CERTIFICATE_PATH,
        )
        return None
    try:
        result = get_citizen(
            service_uuids=settings.SERVICEPLATFORM_UUIDS,
            certificate=settings.SERVICEPLATFORM_CERTIFICATE_PATH,
            cprnr=cpr,
            production=settings.USE_SERVICEPLATFORM_PROD,
        )
        return result
    except requests.exceptions.HTTPError:
        logger.exception("get_cpr_data requests error")
        return None


def get_cpr_data_mock(cpr):
    """
    Use test data in place of the real 'get_cpr_data' for now.
    """
    result = {
        "statsborgerskab": "5100",
        "efternavn": "Jensen",
        "postdistrikt": "Næstved",
        "foedselsregistreringssted": "Myndighedsnavn for landekode: 5902",
        "boernUnder18": "false",
        "civilstandsdato": "1991-03-21+01:00",
        "adresseringsnavn": "Jens Jensner Jensen",
        "fornavn": "Jens Jensner",
        "tilflytningsdato": "2001-12-01+01:00",
        "markedsfoeringsbeskyttelse": "true",
        "vejkode": "1759",
        "standardadresse": "Sterkelsvej 17 A,2",
        "etage": "02",
        "koen": "M",
        "status": "80",
        "foedselsdato": "1978-04-27+01:00",
        "vejnavn": "Sterkelsvej",
        "statsborgerskabdato": "1991-09-23+02:00",
        "adressebeskyttelse": "false",
        "stilling": "Sygepl ske",
        "gaeldendePersonnummer": "2704785263",
        "vejadresseringsnavn": "Sterkelsvej",
        "civilstand": "G",
        "alder": "59",
        "relationer": [
            {"cprnr": "0123456780", "relation": "aegtefaelle"},
            {"cprnr": "1123456789", "relation": "barn"},
            {"cprnr": "2123456789", "relation": "barn"},
            {"cprnr": "3123456789", "relation": "barn"},
            {"cprnr": "0000000000", "relation": "mor"},
            {"cprnr": "0000000000", "relation": "far"},
        ],
        "postnummer": "4700",
        "husnummer": "017A",
        "vejviserbeskyttelse": "true",
        "kommunekode": "370",
    }
    return result


def send_activity_email(subject, template, activity):
    html_message = render_to_string(template, {"activity": activity})
    send_mail(
        subject,
        strip_tags(html_message),
        config.DEFAULT_FROM_EMAIL,
        [config.TO_EMAIL_FOR_PAYMENTS],
        html_message=html_message,
    )


def send_activity_created_email(activity):
    subject = _("Aktivitet oprettet")
    template = "emails/activity_created.html"
    send_activity_email(subject, template, activity)


def send_activity_updated_email(activity):
    subject = _("Aktivitet opdateret")
    template = "emails/activity_updated.html"
    send_activity_email(subject, template, activity)


def send_activity_expired_email(activity):
    subject = _("Aktivitet udgået")
    template = "emails/activity_expired.html"
    send_activity_email(subject, template, activity)


def send_appropriation(appropriation):
    """Generate PDF and XML files from appropriation and send them to SBSYS."""
<<<<<<< HEAD
    render_context = {"appropriation": appropriation}
    # Get SBSYS template and KLE number from main activity.
    section_info = appropriation.main_activity.details.sectioninfo_set.get(
        section=appropriation.section
    )
    render_context["kle_number"] = section_info.kle_number
    render_context["sbsys_template_id"] = section_info.sbsys_template_id
=======

    today = datetime.date.today()
    approved_main_activities = appropriation.activities.filter(
        activity_type=core.models.MAIN_ACTIVITY,
        status=core.models.STATUS_GRANTED,
        end_date__gte=today,
    )
    approved_suppl_activities = appropriation.activities.filter(
        activity_type=core.models.SUPPL_ACTIVITY,
        status=core.models.STATUS_GRANTED,
        end_date__gte=today,
    )
    render_context = {
        "appropriation": appropriation,
        "main_activities": approved_main_activities,
        "supplementary_activities": approved_suppl_activities,
    }
>>>>>>> f6e4e8ca
    # Generate os2forms.xml
    xml_template = get_template(settings.SBSYS_XML_TEMPLATE)
    xml_data = xml_template.render(context=render_context)
    xml_file_name = "os2forms.xml"

    # Generate PDF
    html_template = get_template(settings.SBSYS_APPROPRIATION_TEMPLATE)
    html_data = html_template.render(context=render_context)

    # Configure fonts for correct rendering.
    font_config = FontConfiguration()
    pdf_data = HTML(string=html_data).write_pdf(font_config=font_config)
    pdf_file_name = f"{appropriation.sbsys_id}.pdf"

    # Send as email
    msg = EmailMessage()
    msg.subject = "Bevillingsskrivelse"
    msg.body = ""
    msg.from_email = config.DEFAULT_FROM_EMAIL
    msg.to = [config.SBSYS_EMAIL]
    msg.attachments = [
        (xml_file_name, xml_data, "text/xml"),
        (pdf_file_name, pdf_data, "application/pdf"),
    ]

    msg.send()<|MERGE_RESOLUTION|>--- conflicted
+++ resolved
@@ -171,15 +171,6 @@
 
 def send_appropriation(appropriation):
     """Generate PDF and XML files from appropriation and send them to SBSYS."""
-<<<<<<< HEAD
-    render_context = {"appropriation": appropriation}
-    # Get SBSYS template and KLE number from main activity.
-    section_info = appropriation.main_activity.details.sectioninfo_set.get(
-        section=appropriation.section
-    )
-    render_context["kle_number"] = section_info.kle_number
-    render_context["sbsys_template_id"] = section_info.sbsys_template_id
-=======
 
     today = datetime.date.today()
     approved_main_activities = appropriation.activities.filter(
@@ -197,7 +188,14 @@
         "main_activities": approved_main_activities,
         "supplementary_activities": approved_suppl_activities,
     }
->>>>>>> f6e4e8ca
+
+    # Get SBSYS template and KLE number from main activity.
+    section_info = appropriation.main_activity.details.sectioninfo_set.get(
+        section=appropriation.section
+    )
+    render_context["kle_number"] = section_info.kle_number
+    render_context["sbsys_template_id"] = section_info.sbsys_template_id
+
     # Generate os2forms.xml
     xml_template = get_template(settings.SBSYS_XML_TEMPLATE)
     xml_data = xml_template.render(context=render_context)
