--- conflicted
+++ resolved
@@ -124,17 +124,13 @@
     payments = PaymentSerializer(many=True, read_only=True)
 
     def validate(self, data):
-<<<<<<< HEAD
-        if not self.Meta.model.is_payment_method_and_recipient_type_allowed(
-=======
         if not self.Meta.model.is_payment_and_recipient_allowed(
->>>>>>> fcbf36ea
             data["payment_method"], data["recipient_type"]
         ):
             raise serializers.ValidationError(
                 _("ugyldig betalingsmetode for betalingsmodtager")
             )
-<<<<<<< HEAD
+        return data
 
         one_time_payment = (
             data["payment_type"] == PaymentSchedule.ONE_TIME_PAYMENT
@@ -154,8 +150,6 @@
                 _("En engangsbetaling må ikke have en betalingsfrekvens")
             )
 
-=======
->>>>>>> fcbf36ea
         return data
 
     class Meta:
