from django.contrib.auth import get_user_model
from django.utils.translation import gettext_lazy as _

from rest_framework import serializers

from core.models import (
    Case,
    Appropriation,
    Activity,
    RelatedPerson,
    Municipality,
    PaymentSchedule,
    PaymentMethodDetails,
    Payment,
    SchoolDistrict,
    Section,
    ActivityDetails,
    Account,
    HistoricalCase,
    ServiceProvider,
    ApprovalLevel,
    Team,
    FAMILY_DEPT,
)


class UserSerializer(serializers.ModelSerializer):
    class Meta:
        model = get_user_model()
        fields = ("id", "username", "cases", "team")


class CaseSerializer(serializers.ModelSerializer):
    class Meta:
        model = Case
        fields = "__all__"

    def validate(self, data):
        # check that if target_group is family, district is given
        if (
            "target_group" in data and data["target_group"] == FAMILY_DEPT
        ) and ("district" not in data or not data["district"]):
            raise serializers.ValidationError(
                _("En sag med familie målgruppe skal have et distrikt")
            )
        # check that if target_group is family, effort_step and
        # scaling_step is given.
        if (
            "target_group" in data and data["target_group"] == FAMILY_DEPT
        ) and (
            ("scaling_step" not in data or not data["scaling_step"])
            or ("effort_step" not in data or not data["effort_step"])
        ):
            raise serializers.ValidationError(
                _(
                    "en sag med familie målgruppe skal have en"
                    " indsats- og skaleringstrappe"
                )
            )
        return data


class HistoricalCaseSerializer(serializers.ModelSerializer):
    class Meta:
        model = HistoricalCase
        # include history_date (date saved)
        # and history_user (user responsible for saving).
        fields = (
            "case_worker",
            "effort_step",
            "scaling_step",
            "history_date",
            "history_user",
            "history_change_reason",
        )


class ActivitySerializer(serializers.ModelSerializer):
    monthly_payment_plan = serializers.ReadOnlyField()
    total_cost = serializers.ReadOnlyField()
    total_cost_this_year = serializers.ReadOnlyField()

    def validate(self, data):
        # Check that start_date is before end_date
        if (
            "end_date" in data
            and data["end_date"]
            and data["start_date"] > data["end_date"]
        ):
            raise serializers.ValidationError(
                _("startdato skal være før slutdato")
            )
        return data

    class Meta:
        model = Activity
        fields = "__all__"


class AppropriationSerializer(serializers.ModelSerializer):
    total_granted_this_year = serializers.ReadOnlyField()
    total_expected_this_year = serializers.ReadOnlyField()

    activities = ActivitySerializer(many=True, read_only=True)

    class Meta:
        model = Appropriation
        fields = "__all__"


class PaymentSerializer(serializers.ModelSerializer):
    class Meta:
        model = Payment
        fields = "__all__"


class PaymentMethodDetailsSerializer(serializers.ModelSerializer):
    class Meta:
        model = PaymentMethodDetails
        fields = "__all__"


class PaymentScheduleSerializer(serializers.ModelSerializer):
    payments = PaymentSerializer(many=True, read_only=True)

    def validate(self, data):
<<<<<<< HEAD
        if not self.Meta.model.is_payment_method_and_recipient_type_allowed(
            data["payment_method"], data["recipient_type"]
        ):
            raise serializers.ValidationError(
                _("ugyldig betalingsmetode for betalingsmodtager")
            )
=======
        one_time_payment = (
            data["payment_type"] == PaymentSchedule.ONE_TIME_PAYMENT
        )
        payment_frequency = (
            "payment_frequency" in data and data["payment_frequency"]
        )
        if not one_time_payment and not payment_frequency:
            raise serializers.ValidationError(
                _(
                    "En betalingtype der ikke er en engangsbetaling "
                    "skal have en betalingsfrekvens"
                )
            )
        elif one_time_payment and payment_frequency:
            raise serializers.ValidationError(
                _("En engangsbetaling må ikke have en betalingsfrekvens")
            )

        return data
>>>>>>> 292cda50

    class Meta:
        model = PaymentSchedule
        fields = "__all__"


class RelatedPersonSerializer(serializers.ModelSerializer):
    class Meta:
        model = RelatedPerson
        fields = "__all__"


class MunicipalitySerializer(serializers.ModelSerializer):
    class Meta:
        model = Municipality
        fields = "__all__"


class TeamSerializer(serializers.ModelSerializer):
    class Meta:
        model = Team
        fields = "__all__"


class SchoolDistrictSerializer(serializers.ModelSerializer):
    class Meta:
        model = SchoolDistrict
        fields = "__all__"


class SectionSerializer(serializers.ModelSerializer):
    class Meta:
        model = Section
        fields = "__all__"


class ActivityDetailsSerializer(serializers.ModelSerializer):
    class Meta:
        model = ActivityDetails
        fields = "__all__"


class AccountSerializer(serializers.ModelSerializer):
    class Meta:
        model = Account
        fields = "__all__"


class ServiceProviderSerializer(serializers.ModelSerializer):
    class Meta:
        model = ServiceProvider
        fields = "__all__"


class ApprovalLevelSerializer(serializers.ModelSerializer):
    class Meta:
        model = ApprovalLevel
        fields = "__all__"<|MERGE_RESOLUTION|>--- conflicted
+++ resolved
@@ -124,14 +124,13 @@
     payments = PaymentSerializer(many=True, read_only=True)
 
     def validate(self, data):
-<<<<<<< HEAD
         if not self.Meta.model.is_payment_method_and_recipient_type_allowed(
             data["payment_method"], data["recipient_type"]
         ):
             raise serializers.ValidationError(
                 _("ugyldig betalingsmetode for betalingsmodtager")
             )
-=======
+
         one_time_payment = (
             data["payment_type"] == PaymentSchedule.ONE_TIME_PAYMENT
         )
@@ -151,7 +150,6 @@
             )
 
         return data
->>>>>>> 292cda50
 
     class Meta:
         model = PaymentSchedule
