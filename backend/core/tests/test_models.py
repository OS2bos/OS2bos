--- conflicted
+++ resolved
@@ -1,7 +1,3 @@
-<<<<<<< HEAD
-from datetime import timedelta
-=======
->>>>>>> fcbf36ea
 from django.test import TestCase
 from django.utils import timezone
 from django.core import mail
