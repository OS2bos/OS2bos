<!-- Copyright (C) 2019 Magenta ApS, http://magenta.dk.
   - Contact: info@magenta.dk.
   -
   - This Source Code Form is subject to the terms of the Mozilla Public
   - License, v. 2.0. If a copy of the MPL was not distributed with this
   - file, You can obtain one at https://mozilla.org/MPL/2.0/. -->

<template>
    
    <div class="payment-search">

        <div class="payment-search-list">
            <h1>Betalinger</h1>
            <span v-if="results">{{results.length}} af {{payments.count}}</span>
            <template>
                <table v-if="results.length > 0">
                    <thead>
                        <tr>
                            <th>Betaling nr</th>
                            <th>Betalingsnøgle</th>
                            <th>CPR nr</th>
                            <th>Betalingsdato</th>
                            <th>Betalt</th>
                            <th class="right">Beløb</th>
                        </tr>
                    </thead>
                    <tbody>
                        <tr v-for="p in results" :key="p.id">
                            <template v-if="p.activity__status === 'GRANTED'">
                            <td>
                                <payment-modal :p-id="p.id" @update="update()"/>
                            </td>
                            <td> {{ p.payment_schedule__payment_id }} </td>
                            <td> {{ p.case__cpr_number }} </td>
                            <td>
                                <span v-if="p.paid_date" style="white-space: nowrap;">
                                    {{ displayDate(p.paid_date) }}<br>
                                </span>
                                <span class="dim" style="white-space: nowrap;">
                                    {{ displayDate(p.date) }}
                                </span>
                            </td>
                            <td>
                                <span v-if="p.paid"><i class="material-icons">check</i></span>
                                <span v-else>-</span>
                            </td>
                            <td class="right">
                                <span v-if="p.paid_amount" style="white-space: nowrap;">
                                    {{ displayDigits(p.paid_amount) }} kr.<br>
                                </span>
                                <span class="dim" style="white-space: nowrap;">
                                    {{ displayDigits(p.amount) }} kr.
                                </span>
                            </td>
                            </template>
                        </tr>
                    </tbody>
                </table>
            </template>
            <p v-if="results.length < 1">
                Kunne ikke finde nogen betalinger
            </p>

            <button v-if="results.length > 1" class="more" @click="loadResults()">Vis flere</button>

        </div>

        <div class="payment-search-filters">
            <h2>Filtre</h2>
            <form>
                <fieldset>
                    <label>Betalingsnøgle</label>
                    <input @input="update()" type="text" v-model="$route.query.payment_schedule__payment_id">
                </fieldset>
                <fieldset>
                    <legend>Tidsrum</legend>
                    <label>Fra dato</label>
                    <input @input="update()" type="date" v-model="$route.query.paid_date_or_date__gte">
                    <label>Til dato</label>
                    <input @input="update()" type="date" v-model="$route.query.paid_date_or_date__lte">
                </fieldset>
                <fieldset>
                    <input type="radio" id="field-paid-1" checked name="field-paid" :value="null" v-model="$route.query.paid" @change="update()">
                    <label for="field-paid-1">Betalte og ubetalte</label>
                    <input type="radio" id="field-paid-2" name="field-paid" :value="true" v-model="$route.query.paid" @change="update()">
                    <label for="field-paid-2">Kun betalte</label>
                    <input type="radio" id="field-paid-3" name="field-paid" :value="false" v-model="$route.query.paid" @change="update()">
                    <label for="field-paid-3">Kun ubetalte</label>
                </fieldset>
                <fieldset>
                    <label>Hovedsag CPR</label>
                    <input @input="update()" type="text" v-model="$route.query.case__cpr_number">
                </fieldset>
            </form>
        </div>

    </div>

</template>

<script>

    import { json2jsDate } from '../filters/Date.js'
    import { cost2da } from '../filters/Numbers.js'
    import PaymentModal from './PaymentModal.vue'
    import axios from '../http/Http.js'

    export default {
        
        components: {
            PaymentModal
        },
<<<<<<< HEAD
        data: function() {
            return {
                q: {
                    payment_schedule__payment_id: null,
                    paid_date_or_date__gte: null,
                    paid_date_or_date__lte: null,
                    case__cpr_number: null,
                    paid: null
                },
                paid: null,
                next: null,
                pay: []
            }
        },
=======
>>>>>>> d730157b
        computed: {
            payments: function() {
                return this.$store.getters.getPayments
            },
<<<<<<< HEAD
            results: function() {
                return this.payments.results
            },
=======
            query: function() {
                return this.$route.query
            }
>>>>>>> d730157b
        },
        watch: {
            query: function() {
                this.update()
            }
        },
        methods: {
            loadResults: function() {
                this.$store.dispatch('fetchMorePayments')
            },
            update: function() {
                this.$store.dispatch('fetchPayments', this.$route.query)
            },
            displayDate: function(dt) {
                return json2jsDate(dt)
            },
            displayDigits: function(num) {
                return cost2da(num)
            }
        },
        created: function() {
            this.update()
        }

    }

</script>

<style>

    .payment-search {
        padding: 2rem;
        display: flex;
        flex-flow: row nowrap;
    }

    .payment-search-list {
        order: 2;
    }

    .payment-search-list .more .material-icons {
        margin: 0;
    }

    .payment-search-filters {
        order: 1;
        background-color: var(--grey1);
        padding: 1.5rem 1rem .5rem;
        margin: 0 2rem 1rem 0;
    }

    .payment-search-filters h2,
    .payment-search-filters form {
        padding: 0;
    }

    .payment-search .more {
        width: 100%;
    }

</style><|MERGE_RESOLUTION|>--- conflicted
+++ resolved
@@ -11,8 +11,8 @@
 
         <div class="payment-search-list">
             <h1>Betalinger</h1>
-            <span v-if="results">{{results.length}} af {{payments.count}}</span>
-            <template>
+            <template v-if="results">
+            <span>{{results.length}} af {{payments.count}}</span>
                 <table v-if="results.length > 0">
                     <thead>
                         <tr>
@@ -56,12 +56,12 @@
                         </tr>
                     </tbody>
                 </table>
+                <p v-if="results.length < 1">
+                    Kunne ikke finde nogen betalinger
+                </p>
+
+                <button v-if="results.length > 1" class="more" @click="loadResults()">Vis flere</button>
             </template>
-            <p v-if="results.length < 1">
-                Kunne ikke finde nogen betalinger
-            </p>
-
-            <button v-if="results.length > 1" class="more" @click="loadResults()">Vis flere</button>
 
         </div>
 
@@ -110,36 +110,16 @@
         components: {
             PaymentModal
         },
-<<<<<<< HEAD
-        data: function() {
-            return {
-                q: {
-                    payment_schedule__payment_id: null,
-                    paid_date_or_date__gte: null,
-                    paid_date_or_date__lte: null,
-                    case__cpr_number: null,
-                    paid: null
-                },
-                paid: null,
-                next: null,
-                pay: []
-            }
-        },
-=======
->>>>>>> d730157b
         computed: {
             payments: function() {
                 return this.$store.getters.getPayments
             },
-<<<<<<< HEAD
             results: function() {
                 return this.payments.results
             },
-=======
             query: function() {
                 return this.$route.query
             }
->>>>>>> d730157b
         },
         watch: {
             query: function() {
