--- conflicted
+++ resolved
@@ -42,14 +42,10 @@
 
             <div class="sagsbev appr-grid-box">
                 <h2>Der bevilges:</h2>
-<<<<<<< HEAD
-                <!-- <activity-list :appr-id="appr.pk" /> -->
-                <!-- <activity-list2 :appr-id="appr.pk" /> -->
-                <activity-list3 :appr-id="appr.pk" />
-                <!-- <activity-list4 :appr-id="appr.pk" /> -->
-=======
-                <activity-list :appr-id="appr.id" />
->>>>>>> eb398429
+                <!-- <activity-list :appr-id="appr.id" /> -->
+                <!-- <activity-list2 :appr-id="appr.id" /> -->
+                <activity-list3 :appr-id="appr.id" />
+                <!-- <activity-list4 :appr-id="appr.id" /> -->
             </div>
             
             <div class="sagsgodkend appr-grid-box">
