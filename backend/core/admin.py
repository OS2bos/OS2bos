from django.contrib import admin
from django.contrib.auth.admin import UserAdmin as BaseUserAdmin

from core.models import (
    Municipality,
    PaymentSchedule,
    Payment,
    Case,
    Appropriation,
    Activity,
    RelatedPerson,
    SchoolDistrict,
    Sections,
    ActivityCatalog,
    Account,
    ServiceProvider,
<<<<<<< HEAD
    PaymentMethodDetails,
=======
    Team,
    User,
>>>>>>> 8f320a4c
    ApprovalLevel,
)

for klass in (
    Municipality,
    PaymentSchedule,
    PaymentMethodDetails,
    Payment,
    Case,
    Appropriation,
    Activity,
    RelatedPerson,
    SchoolDistrict,
    Sections,
    ActivityCatalog,
    Account,
    ServiceProvider,
    Team,
    ApprovalLevel,
):
    admin.site.register(klass, admin.ModelAdmin)


class CustomUserAdmin(BaseUserAdmin):
    fieldsets = (
        ("Organisation", {"fields": ("team",)}),
    ) + BaseUserAdmin.fieldsets


admin.site.register(User, CustomUserAdmin)<|MERGE_RESOLUTION|>--- conflicted
+++ resolved
@@ -14,12 +14,9 @@
     ActivityCatalog,
     Account,
     ServiceProvider,
-<<<<<<< HEAD
     PaymentMethodDetails,
-=======
     Team,
     User,
->>>>>>> 8f320a4c
     ApprovalLevel,
 )
 
