--- conflicted
+++ resolved
@@ -13,7 +13,6 @@
 from django_audit_fields.models import AuditModelMixin
 from simple_history.models import HistoricalRecords
 
-from core.utils import send_activity_deleted_email
 from core.managers import PaymentQuerySet
 from core.utils import send_appropriation
 
@@ -183,13 +182,7 @@
     )
 
     @staticmethod
-<<<<<<< HEAD
-    def is_payment_method_and_recipient_type_allowed(
-        payment_method, recipient_type
-    ):
-=======
     def is_payment_and_recipient_allowed(payment_method, recipient_type):
->>>>>>> fcbf36ea
         allowed = {
             PaymentSchedule.INTERNAL: [INTERNAL],
             PaymentSchedule.PERSON: [CASH, SD],
@@ -199,13 +192,8 @@
 
     def triggers_payment_email(self):
         """
-<<<<<<< HEAD
-        Trigger a payment email only in the (recipient_type->payment_method) case
-        of Internal->Internal or Person->SD.
-=======
         Trigger a payment email only in the (recipient_type->payment_method)
         case of Internal->Internal or Person->SD.
->>>>>>> fcbf36ea
         """
         if (
             self.recipient_type == self.INTERNAL
@@ -217,11 +205,7 @@
         return False
 
     def save(self, *args, **kwargs):
-<<<<<<< HEAD
-        if not self.is_payment_method_and_recipient_type_allowed(
-=======
         if not self.is_payment_and_recipient_allowed(
->>>>>>> fcbf36ea
             self.payment_method, self.recipient_type
         ):
             raise ValueError(
@@ -372,11 +356,7 @@
     )
 
     def save(self, *args, **kwargs):
-<<<<<<< HEAD
-        if not self.payment_schedule.is_payment_method_and_recipient_type_allowed(
-=======
         if not self.payment_schedule.is_payment_and_recipient_allowed(
->>>>>>> fcbf36ea
             self.payment_method, self.recipient_type
         ):
             raise ValueError(
@@ -840,10 +820,6 @@
                 self.start_date, self.end_date, vat_factor
             )
 
-    def delete(self, *args, **kwargs):
-        send_activity_deleted_email(self)
-        super().delete(*args, **kwargs)
-
 
 class RelatedPerson(models.Model):
     """A person related to a Case, e.g. as a parent or sibling."""
