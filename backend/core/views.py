--- conflicted
+++ resolved
@@ -19,10 +19,7 @@
     ActivityCatalog,
     Account,
     ServiceProvider,
-<<<<<<< HEAD
-=======
     ApprovalLevel,
->>>>>>> ef0d8f0a
 )
 
 from core.serializers import (
@@ -40,10 +37,7 @@
     UserSerializer,
     HistoricalCaseSerializer,
     ServiceProviderSerializer,
-<<<<<<< HEAD
-=======
     ApprovalLevelSerializer,
->>>>>>> ef0d8f0a
 )
 
 from core.utils import get_person_info
@@ -161,23 +155,15 @@
 
 
 class UserViewSet(viewsets.ReadOnlyModelViewSet):
-<<<<<<< HEAD
-    queryset = User.objects.all()
-=======
     queryset = get_user_model().objects.all()
->>>>>>> ef0d8f0a
     serializer_class = UserSerializer
 
 
 class ServiceProviderViewSet(viewsets.ReadOnlyModelViewSet):
     queryset = ServiceProvider.objects.all()
-<<<<<<< HEAD
-    serializer_class = ServiceProviderSerializer
-=======
     serializer_class = ServiceProviderSerializer
 
 
 class ApprovalLevelViewSet(viewsets.ReadOnlyModelViewSet):
     queryset = ApprovalLevel.objects.all()
-    serializer_class = ApprovalLevelSerializer
->>>>>>> ef0d8f0a
+    serializer_class = ApprovalLevelSerializer