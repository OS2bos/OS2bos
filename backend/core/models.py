--- conflicted
+++ resolved
@@ -309,16 +309,6 @@
     vat_factor = models.DecimalField(max_digits=5, decimal_places=2)
 
 
-class ServiceProvider(models.Model):
-    """
-    Class containing information for a specific service provider.
-    """
-
-    cvr_number = models.CharField(max_length=8, blank=True)
-    name = models.CharField(max_length=128, blank=False)
-    vat_factor = models.DecimalField(max_digits=5, decimal_places=2)
-
-
 class ActivityCatalog(models.Model):
     """Class containing all services offered by this municipality.
 
@@ -342,13 +332,8 @@
     supplementary_activity_for = models.ManyToManyField(
         Sections, related_name="supplementary_activities"
     )
-<<<<<<< HEAD
-    providers = models.ManyToManyField(
-        ServiceProvider, related_name="activities"
-=======
     service_providers = models.ManyToManyField(
         ServiceProvider, related_name="activity_catalogs"
->>>>>>> ef0d8f0a
     )
 
     def __str__(self):
