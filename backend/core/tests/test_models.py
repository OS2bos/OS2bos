--- conflicted
+++ resolved
@@ -29,13 +29,7 @@
 )
 
 
-<<<<<<< HEAD
-class AppropriationTestCase(
-    TestCase, AppropriationMixin, PaymentScheduleMixin, ActivityMixin
-):
-=======
-class AppropriationTestCase(TestCase, ActivityMixin):
->>>>>>> 92729ce1
+class AppropriationTestCase(TestCase, PaymentScheduleMixin, ActivityMixin):
     def test_appropriation_str(self):
         section = Section(paragraph="ABZ-52-54", kle_number="11.22.33")
         appropriation = Appropriation(sbsys_id="XXX-YYY-ZZZ", section=section)
@@ -44,23 +38,21 @@
             str(appropriation), "XXX-YYY-ZZZ - ABZ-52-54 - 11.22.33"
         )
 
-<<<<<<< HEAD
     def test_total_granted_this_year(self):
         # generate a start and end span of 10 days
         now = timezone.now()
         start_date = date(year=now.year, month=1, day=1)
         end_date = date(year=now.year, month=1, day=10)
-        appropriation = self.create_appropriation()
         # create main activity with GRANTED.
         payment_schedule = self.create_payment_schedule(
             payment_frequency=PaymentSchedule.DAILY,
             payment_type=PaymentSchedule.RUNNING_PAYMENT,
         )
-        main_activity = self.create_activity(
-            start_date=start_date,
-            end_date=end_date,
+        activity = self.create_activity(
+            start_date=start_date,
+            end_date=end_date,
+            activity_type=Activity.MAIN_ACTIVITY,
             status=Activity.STATUS_GRANTED,
-            appropriation=appropriation,
             payment_plan=payment_schedule,
         )
 
@@ -73,11 +65,11 @@
             start_date=start_date,
             end_date=end_date,
             status=Activity.STATUS_GRANTED,
-            main_activity=main_activity,
-            payment_plan=payment_schedule,
-        )
-        self.assertEqual(
-            appropriation.total_granted_this_year, Decimal("10000")
+            activity_type=Activity.SUPPL_ACTIVITY,
+            payment_plan=payment_schedule,
+        )
+        self.assertEqual(
+            activity.appropriation.total_granted_this_year, Decimal("10000")
         )
 
     def test_total_expected_this_year(self):
@@ -85,17 +77,16 @@
         now = timezone.now()
         start_date = date(year=now.year, month=1, day=1)
         end_date = date(year=now.year, month=1, day=10)
-        appropriation = self.create_appropriation()
         # create main activity with GRANTED.
         payment_schedule = self.create_payment_schedule(
             payment_frequency=PaymentSchedule.DAILY,
             payment_type=PaymentSchedule.RUNNING_PAYMENT,
         )
-        main_activity = self.create_activity(
-            start_date=start_date,
-            end_date=end_date,
+        activity = self.create_activity(
+            start_date=start_date,
+            end_date=end_date,
+            activity_type=Activity.MAIN_ACTIVITY,
             status=Activity.STATUS_GRANTED,
-            appropriation=appropriation,
             payment_plan=payment_schedule,
         )
 
@@ -108,7 +99,7 @@
             start_date=start_date,
             end_date=end_date,
             status=Activity.STATUS_GRANTED,
-            main_activity=main_activity,
+            activity_type=Activity.SUPPL_ACTIVITY,
             payment_plan=payment_schedule,
         )
 
@@ -122,14 +113,15 @@
             start_date=start_date,
             end_date=end_date,
             status=Activity.STATUS_EXPECTED,
-            main_activity=main_activity,
+            activity_type=Activity.SUPPL_ACTIVITY,
             payment_plan=payment_schedule,
             modifies=supplementary_activity,
         )
 
         self.assertEqual(
-            appropriation.total_expected_this_year, Decimal("12000")
-=======
+            activity.appropriation.total_expected_this_year, Decimal("12000")
+        )
+
     def test_main_activity(self):
         activity = self.create_activity()
         appropriation = activity.appropriation
@@ -144,7 +136,6 @@
         activity.save()
         self.assertEqual(
             activity, next(appropriation.supplementary_activities)
->>>>>>> 92729ce1
         )
 
 
@@ -218,7 +209,6 @@
             payment_plan=payment_schedule, service_provider=service_provider
         )
 
-<<<<<<< HEAD
         self.assertEqual(activity.total_cost, Decimal("4500.0"))
 
     def test_activity_no_payment_plan_on_save(self):
@@ -268,13 +258,7 @@
             start_date=start_date,
             end_date=end_date,
             payment_plan=payment_schedule,
-=======
-    def test_activity_total_amount_on_service_provider(self):
-        service_provider = ServiceProvider.objects.create(
-            name="Test leverandør", vat_factor=Decimal("90")
->>>>>>> 92729ce1
-        )
-
+        )
         self.assertEqual(activity.total_cost_this_year, Decimal("15500"))
 
     def test_activity_monthly_payment_plan(self):
