--- conflicted
+++ resolved
@@ -53,7 +53,6 @@
 # Working models, read/write
 
 
-<<<<<<< HEAD
 class CaseFilter(filters.FilterSet):
     expired = filters.BooleanFilter(method="filter_expired", label=_("Udgået"))
 
@@ -68,14 +67,11 @@
             return queryset.ongoing()
 
 
-class CaseViewSet(viewsets.ModelViewSet):
-=======
 class AuditViewSet(AuditMixin, viewsets.ModelViewSet):
     pass
 
 
 class CaseViewSet(AuditViewSet):
->>>>>>> 9e590dd4
     queryset = Case.objects.all()
     serializer_class = CaseSerializer
     filterset_class = CaseFilter
