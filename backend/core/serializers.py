# Copyright (C) 2019 Magenta ApS, http://magenta.dk.
# Contact: info@magenta.dk.
#
# This Source Code Form is subject to the terms of the Mozilla Public
# License, v. 2.0. If a copy of the MPL was not distributed with this
# file, You can obtain one at http://mozilla.org/MPL/2.0/.
"""Data serializers used by the REST API."""

from django.db.models import Q
from django.contrib.auth import get_user_model
from django.utils.translation import gettext_lazy as _
from django import forms

from rest_framework import serializers

from drf_writable_nested import WritableNestedModelSerializer

from core.models import (
    Case,
    Appropriation,
    Activity,
    RelatedPerson,
    Municipality,
    PaymentSchedule,
    PaymentMethodDetails,
    Payment,
    SchoolDistrict,
    Section,
    SectionInfo,
    ActivityDetails,
    Account,
    HistoricalCase,
    ServiceProvider,
    ApprovalLevel,
    Team,
    EffortStep,
    FAMILY_DEPT,
    STATUS_DELETED,
    STATUS_DRAFT,
    STATUS_EXPECTED,
)
from core.utils import create_rrule


class UserSerializer(serializers.ModelSerializer):
    """Serializer for the User model."""

    class Meta:
        model = get_user_model()
        fields = (
            "id",
            "username",
            "first_name",
            "last_name",
            "cases",
            "team",
            "profile",
        )


class CaseSerializer(serializers.ModelSerializer):
    """Serializer for the Case model.

    Note validation to ensure that cases in the family department are
    always associated with a school district.
    """

    expired = serializers.ReadOnlyField()
    num_appropriations = serializers.ReadOnlyField(
        source="appropriations.count"
    )
    num_draft_or_expected_appropriations = serializers.SerializerMethodField()

    class Meta:
        model = Case
        fields = "__all__"

    def get_num_draft_or_expected_appropriations(self, case):
        """Get number of related expected or draft appropriations."""
        return len(
            [
                appr
                for appr in case.appropriations.all()
                if (
                    appr.status == STATUS_EXPECTED
                    or appr.status == STATUS_DRAFT
                )
            ]
        )

    def validate(self, data):
        """Check that if target_group is family, district is given."""
        if (
            "target_group" in data and data["target_group"] == FAMILY_DEPT
        ) and ("district" not in data or not data["district"]):
            raise serializers.ValidationError(
                _("En sag med familie målgruppe skal have et distrikt")
            )
        return data


class HistoricalCaseSerializer(serializers.ModelSerializer):
    """Serializer for the historic/temporal dimension of a Case."""

    class Meta:
        model = HistoricalCase
        # include history_date (date saved),
        # history_user (user responsible for saving),
        # and assessment comment (optional, additional info).
        fields = (
            "case_worker",
            "effort_step",
            "scaling_step",
            "assessment_comment",
            "history_date",
            "history_user",
        )


class PaymentSerializer(serializers.ModelSerializer):
    """Serializer for the Payment model.

    Note the many options for filtering as well as the non-trivial
    validate function.
    """

    account_string = serializers.ReadOnlyField()
    payment_schedule__payment_id = serializers.ReadOnlyField(
        source="payment_schedule.payment_id", default=None
    )
    case__cpr_number = serializers.ReadOnlyField(
        source="payment_schedule.activity.appropriation.case.cpr_number"
    )
    activity__id = serializers.ReadOnlyField(
        source="payment_schedule.activity.id"
    )
    activity__status = serializers.ReadOnlyField(
        source="payment_schedule.activity.status"
    )
    activity__details__id = serializers.ReadOnlyField(
        source="payment_schedule.activity.details.id"
    )
    payment_schedule__fictive = serializers.ReadOnlyField(
        source="payment_schedule.fictive"
    )
    is_payable_manually = serializers.ReadOnlyField(default=False)

    def validate(self, data):
        """Validate this payment.

        The payment method must be allowed for this recipient, etc.
        """
        payment_method = (
            data.get("payment_method", None) or self.instance.payment_method
        )
        recipient_type = (
            data.get("recipient_type", None) or self.instance.recipient_type
        )
        paid = data.get("paid", None) or self.instance.paid
        payment_schedule = (
            data.get("payment_schedule", None)
            or self.instance.payment_schedule
        )

        paid_allowed = self.Meta.model.paid_allowed_for_payment_and_recipient(
            payment_method, recipient_type
        )

        if paid and (
            not paid_allowed
            or payment_schedule.fictive
            or not payment_schedule.can_be_paid
        ):
            raise serializers.ValidationError(
                _("Denne betaling må ikke markeres betalt manuelt")
            )
        return data

    class Meta:
        model = Payment
        exclude = ("saved_account_string",)


class PaymentScheduleSerializer(WritableNestedModelSerializer):
    """Serializer for the PaymentSchedule model."""

    payments = PaymentSerializer(many=True, read_only=True)
    account = serializers.ReadOnlyField()

    @staticmethod
    def setup_eager_loading(queryset):
        """Set up eager loading for improved performance."""
        queryset = queryset.prefetch_related("payments")
        return queryset

    def validate(self, data):
        """Validate this payment schedule.

        As for Payment, payment method, recipient type and various other
        things need to fit together.
        """
        if not self.Meta.model.is_payment_and_recipient_allowed(
            data["payment_method"], data["recipient_type"]
        ):
            raise serializers.ValidationError(
                _("ugyldig betalingsmetode for betalingsmodtager")
            )

        one_time_payment = (
            data["payment_type"] == PaymentSchedule.ONE_TIME_PAYMENT
        )
        payment_frequency = (
            "payment_frequency" in data and data["payment_frequency"]
        )
        if not one_time_payment and not payment_frequency:
            raise serializers.ValidationError(
                _(
                    "En betalingstype der ikke er en engangsbetaling "
                    "skal have en betalingsfrekvens"
                )
            )
        elif one_time_payment and payment_frequency:
            raise serializers.ValidationError(
                _("En engangsbetaling må ikke have en betalingsfrekvens")
            )

        return data

    class Meta:
        model = PaymentSchedule
        exclude = ("activity",)


class ActivitySerializer(WritableNestedModelSerializer):
    """Serializer for the Activity model."""

    monthly_payment_plan = serializers.ReadOnlyField()
    total_cost = serializers.ReadOnlyField()
    total_cost_this_year = serializers.ReadOnlyField()
    total_cost_full_year = serializers.ReadOnlyField()
    total_granted_this_year = serializers.ReadOnlyField()
    total_expected_this_year = serializers.ReadOnlyField()

    payment_plan = PaymentScheduleSerializer(partial=True, required=False)

    @staticmethod
    def setup_eager_loading(queryset):
        """Set up eager loading for improved performance."""
        queryset = queryset.select_related("payment_plan")
        return queryset

    def validate(self, data):
        """Validate this activity - check end date is after start date, etc."""
        # Check that start_date is before end_date
        if (
            "end_date" in data
            and data["end_date"]
            and data["start_date"] > data["end_date"]
        ):
            raise serializers.ValidationError(
                _("startdato skal være før eller identisk med slutdato")
            )

        # one time payments should have the same start and end date.
        is_one_time_payment = (
            data["payment_plan"]["payment_type"]
            == PaymentSchedule.ONE_TIME_PAYMENT
        )
        if is_one_time_payment and (
            "end_date" not in data or data["end_date"] != data["start_date"]
        ):
            raise serializers.ValidationError(
                _("startdato og slutdato skal være ens for engangsbetaling")
            )

        # Monthly payments that are not expected adjustments should have a
        # valid start_date, end_date and day_of_month that results in payments.
        is_monthly_payment = (
            "payment_frequency" in data["payment_plan"]
            and data["payment_plan"]["payment_frequency"]
            == PaymentSchedule.MONTHLY
        )
        if (
            is_monthly_payment
            and ("end_date" in data and data["end_date"])
            and not ("modifies" in data and data["modifies"])
        ):
            start_date = data["start_date"]
            end_date = data["end_date"]
            payment_type = data["payment_plan"]["payment_type"]
            payment_frequency = data["payment_plan"]["payment_frequency"]
            payment_day_of_month = data["payment_plan"]["payment_day_of_month"]
            has_payments = list(
                create_rrule(
                    payment_type,
                    payment_frequency,
                    payment_day_of_month,
                    start_date,
                    until=end_date,
                )
            )
            if not has_payments:
                raise serializers.ValidationError(
                    _("Betalingsparametre resulterer ikke i nogen betalinger")
                )

        if "modifies" in data and data["modifies"]:
            # run the validate_expected flow.
            data_copy = data.copy()
            data_copy["payment_plan"] = PaymentSchedule(
                **data_copy.pop("payment_plan")
            )
            instance = Activity(**data_copy)
            try:
                instance.validate_expected()
            except forms.ValidationError as e:
                raise serializers.ValidationError(e.message)
        return data

    class Meta:
        model = Activity
        fields = "__all__"


class AppropriationSerializer(serializers.ModelSerializer):
    """Serializer for the Appropriation model."""

    status = serializers.ReadOnlyField()
    total_granted_this_year = serializers.ReadOnlyField()
    total_expected_this_year = serializers.ReadOnlyField()
    total_expected_full_year = serializers.ReadOnlyField()
    granted_from_date = serializers.ReadOnlyField()
    granted_to_date = serializers.ReadOnlyField()
<<<<<<< HEAD
    case__cpr_number = serializers.ReadOnlyField(source="case.cpr_number")
    case__name = serializers.ReadOnlyField(source="case.name")
    case__sbsys_id = serializers.ReadOnlyField(source="case.sbsys_id")
=======
    num_draft_or_expected_activities = serializers.SerializerMethodField()
>>>>>>> 687861c0

    main_activity = ActivitySerializer(read_only=True)
    activities = serializers.SerializerMethodField()

    @staticmethod
    def setup_eager_loading(queryset):
        """Set up eager loading for improved performance."""
        queryset = queryset.prefetch_related("case", "activities")
        return queryset

    def get_num_draft_or_expected_activities(self, appropriation):
        """Get number of related draft or expected activities."""
        return appropriation.activities.filter(
            Q(status=STATUS_DRAFT) | Q(status=STATUS_EXPECTED),
            modified_by__isnull=True,
        ).count()

    def get_activities(self, appropriation):
        """Get activities on appropriation."""
        activities = appropriation.activities.exclude(status=STATUS_DELETED)
        serializer = ActivitySerializer(
            instance=activities, many=True, read_only=True
        )
        return serializer.data

    class Meta:
        model = Appropriation
        fields = "__all__"


class PaymentMethodDetailsSerializer(serializers.ModelSerializer):
    """Serializer for the PaymentMethodDetails model."""

    class Meta:
        model = PaymentMethodDetails
        fields = "__all__"


class RelatedPersonSerializer(serializers.ModelSerializer):
    """Serializer for the RelatedPerson model."""

    class Meta:
        model = RelatedPerson
        fields = "__all__"


class MunicipalitySerializer(serializers.ModelSerializer):
    """Serializer for the Municipality model."""

    class Meta:
        model = Municipality
        fields = "__all__"


class TeamSerializer(serializers.ModelSerializer):
    """Serializer for the Team model."""

    class Meta:
        model = Team
        fields = "__all__"


class SchoolDistrictSerializer(serializers.ModelSerializer):
    """Serializer for the SchoolDistrict model."""

    class Meta:
        model = SchoolDistrict
        fields = "__all__"


class SectionSerializer(serializers.ModelSerializer):
    """Serializer for the Section model."""

    class Meta:
        model = Section
        fields = "__all__"


class SectionInfoSerializer(serializers.ModelSerializer):
    """Serializer for the SectionInfo model."""

    class Meta:
        model = SectionInfo
        fields = "__all__"


class ActivityDetailsSerializer(serializers.ModelSerializer):
    """Serializer for the ActivityDetails model."""

    class Meta:
        model = ActivityDetails
        fields = "__all__"


class AccountSerializer(serializers.ModelSerializer):
    """Serializer for the Account model."""

    number = serializers.ReadOnlyField()

    class Meta:
        model = Account
        fields = "__all__"


class ServiceProviderSerializer(serializers.ModelSerializer):
    """Serializer for the ServiceProvider model."""

    class Meta:
        model = ServiceProvider
        fields = "__all__"


class ApprovalLevelSerializer(serializers.ModelSerializer):
    """Serializer for the ApprovalLevel model."""

    class Meta:
        model = ApprovalLevel
        fields = "__all__"


class EffortStepSerializer(serializers.ModelSerializer):
    """Serializer for the EffortStep model."""

    class Meta:
        model = EffortStep
        fields = "__all__"<|MERGE_RESOLUTION|>--- conflicted
+++ resolved
@@ -331,13 +331,10 @@
     total_expected_full_year = serializers.ReadOnlyField()
     granted_from_date = serializers.ReadOnlyField()
     granted_to_date = serializers.ReadOnlyField()
-<<<<<<< HEAD
     case__cpr_number = serializers.ReadOnlyField(source="case.cpr_number")
     case__name = serializers.ReadOnlyField(source="case.name")
     case__sbsys_id = serializers.ReadOnlyField(source="case.sbsys_id")
-=======
     num_draft_or_expected_activities = serializers.SerializerMethodField()
->>>>>>> 687861c0
 
     main_activity = ActivitySerializer(read_only=True)
     activities = serializers.SerializerMethodField()
