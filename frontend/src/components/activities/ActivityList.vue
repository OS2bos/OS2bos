<!-- Copyright (C) 2019 Magenta ApS, http://magenta.dk.
   - Contact: info@magenta.dk.
   -
   - This Source Code Form is subject to the terms of the Mozilla Public
   - License, v. 2.0. If a copy of the MPL was not distributed with this
   - file, You can obtain one at https://mozilla.org/MPL/2.0/. -->


<template>

    <section class="activities">
        <header style="display: flex; flex-flow: row nowrap; align-items: center; margin: 2rem 0;">
            <h2 style="padding: 0;">Bevilgede ydelser</h2>
            <button v-if="permissionCheck === true" class="activities-create-btn" title="Ny aktivitet" @click="$router.push(`/appropriation/${ apprId }/activity-create/`)" style="margin: 0 1rem;">
                + Tilføj ydelse
            </button>
        </header>
        <table v-if="!no_acts">
            <thead>
                <tr>
                    <th style="width: 3.5rem; padding: .5rem 0 0 1.25rem;">
                        <input v-if="permissionCheck === true && this.user.profile !== 'edit'" type="checkbox" id="check-all" @change="setAllChecked" v-model="check_all_approvable">
                        <label class="disabled" for="check-all" title="Vælg alle"></label>
                    </th>
                    <th style="width: 6rem;">Status</th>
                    <th>Ydelse</th>
                    <th>Udbetales til</th>
                    <th>Start</th>
                    <th>Slut</th>
                    <th class="right">Udgift i år</th>
                    <th class="right">Forventet udgift i år</th>
                </tr>
            </thead>
            <tbody>
                <tr>
                    <th></th>
                    <th colspan="7" class="table-heading" style="padding-top: .5rem;">Hovedydelse</th>
                </tr>
                <template v-for="chunk in main_acts">
                    <act-list-item 
                        v-for="a in chunk"
                        :ref="a.group ? a.group : a.id"
                        :act="a"
                        :key="a.id"
                        :checked="a.checked"
                        @toggle="toggleHandler"
                        @check="checkOneInList(a, ...arguments)" />
                </template>
                <tr v-if="suppl_acts.length > 0">
                    <th></th>
                    <th colspan="7" class="table-heading">Følgeydelser</th>
                </tr>
                <template v-for="chunk in suppl_acts">
                    <act-list-item 
                        v-for="a in chunk"
                        :ref="a.group ? a.group : a.id"
                        :act="a" 
                        :key="a.id"
                        :checked="a.checked"
                        @toggle="toggleHandler"
                        @check="checkOneInList(a, ...arguments)" />
                </template>
                <tr class="lastrow">
                    <td colspan="5" style="padding-left: 0;">
<<<<<<< HEAD
                        <button @click="initPreApprove()" :disabled="approvable_acts.length < 1">✔ Godkendt valgte</button>
=======
                        <button v-if="permissionCheck === true && this.user.profile !== 'edit'" @click="initPreApprove()" :disabled="approvable_acts.length < 1">✔ Godkendt valgte</button>
>>>>>>> 3a9f1080
                    </td>
                    <td class="right"><strong>I alt</strong></td>
                    <td class="nowrap right">
                        <strong>{{ displayDigits(appropriation.total_granted_this_year) }} kr.</strong>
                    </td>
                    <td class="nowrap expected right">
                        <span v-if="appropriation.total_expected_this_year !== appropriation.total_granted_this_year">
                            {{ displayDigits(appropriation.total_expected_this_year) }} kr.
                        </span>
                    </td>
                </tr>
            </tbody>
        </table>
        <p v-if="no_acts">Der er endnu ingen ydelser</p>

        <approval-diag 
            v-if="diag_open" 
            :appr-id="apprId" 
            :acts="approvable_acts"
            :warning="diag_approval_warning"
            @close="closeDialog()" />

    </section>

</template>

<script>

    import axios from '../http/Http.js'
    import { cost2da } from '../filters/Numbers.js'
    import { displayStatus } from '../filters/Labels.js'
    import { json2jsEpoch } from '../filters/Date.js'
    import ActListItem from './ActivityListItem.vue'
    import ApprovalDiag from './Approval.vue'
    import UserRights from '../mixins/UserRights.js'

    export default {

        mixins: [UserRights],

        components: {
            ActListItem,
            ApprovalDiag
        },
        props: [
            'apprId'
        ],
        data: function() {
            return {
                chunks: [],
                main_acts: [],
                suppl_acts: [],
                check_all_approvable: false,
                approvable_acts: [],
                diag_open: false,
                diag_approval_warning: null
            }
        },
        computed: {
            appropriation: function() {
                return this.$store.getters.getAppropriation
            },
            acts: function() {
                return this.$store.getters.getActivities
            },
            no_acts: function() {
                if (this.acts.length < 1) {
                    return true
                } else {
                    return false
                }
            }
        },
        watch: {
            apprId: function() {
                this.update()
            },
            acts: function() {
                this.chunks = []
                this.splitActList(this.acts)
            }
        },
        methods: {
            update: function() {
                this.$store.dispatch('fetchActivities', this.apprId)
            },
            closeDialog: function() {
                this.diag_open = false
                const checkboxes = document.querySelectorAll('input[type="checkbox"]')
                checkboxes.forEach(checkbox => {
                    checkbox.checked = false
                })
                this.approvable_acts = []
            },
            displayDigits: function(num) {
                return cost2da(num)
            },
            addModifierAct(chunk, id, act_list) {
                let modifiers = act_list.filter(function(a) {
                    return a.modifies === id
                })
                if (modifiers.length > 0) {
                    for (let m in modifiers) {
                        chunk.push(modifiers[m])
                        this.addModifierAct(chunk, modifiers[m].id, act_list)
                    }
                } else {
                    return chunk
                }
            },
            getBestDate(arr, criteria) {
                let best_date = null
                if (criteria === 'start') {
                    best_date = arr[0].start_date
                } else {
                    best_date = arr[arr.length - 1].end_date
                }
                return best_date
            },
            checkExpected(arr) {
                return arr.find(function(a) {
                    return a.status === 'EXPECTED'
                }) ? 'EXPECTED' : arr[0].status
            },
            calcCost(arr) {
                let costs = {
                    approved: 0,
                    expected: 0
                }
                for (let a of arr) {
                    if (a.total_granted_this_year) {
                        costs.approved = costs.approved + a.total_granted_this_year
                    }
                    if (a.total_expected_this_year) {
                        costs.expected = costs.expected + a.total_expected_this_year
                    }
                }
                return costs
            },
            splitActList: function(act_list) {

                // Group activities together by 'modifies'
                for (let act of act_list) {
                    act.checked = false
                    if (act.modifies === null) {
                        let chunk = [act]
                        this.addModifierAct(chunk, act.id, act_list)
                        this.chunks.push(chunk)
                    }
                }
                
                // Add meta activity to chunks of modified activities
                for (let c in this.chunks) {
                    let chunk = this.chunks[c]
                    const clength = chunk.length,
                          last_chunk = chunk[clength -1]

                    if (clength < 2) {
                        // Do nothing
                    } else {
                        for (let act of chunk) {
                            act.group = `group${ c }`
                        }
                        let costs = this.calcCost(chunk),
                            meta_act = {
                                id: `group${ c }`,
                                is_meta: true,
                                status: this.checkExpected(chunk),
                                start_date: this.getBestDate(chunk,'start'),
                                end_date: this.getBestDate(chunk,'end'),
                                activity_type: last_chunk.activity_type,
                                approved: costs.approved,
                                expected: costs.expected,
                                details: last_chunk.details,
                                payment_plan: last_chunk.payment_plan,
                                note: last_chunk.note
                            }
                        chunk.unshift(meta_act)
                    }
                }

                // Populate main and supplementary activities lists
                this.main_acts = this.chunks.filter(function(c) {
                    return c[0].activity_type === 'MAIN_ACTIVITY'
                })
                let unsorted_suppl_acts = this.chunks.filter(function(c) {
                    return c[0].activity_type === 'SUPPL_ACTIVITY'
                })

                // Sort supplementary list by start date
                unsorted_suppl_acts.sort(function(a,b) {
                    const a_start_date = new Date(a[0].start_date).getTime(),
                          b_start_date = new Date(b[0].start_date).getTime()
                    if (a_start_date > b_start_date) {
                        return 1
                    } else if (b_start_date > a_start_date) {
                        return -1
                    } else {
                        return 0
                    }
                })
                this.suppl_acts = unsorted_suppl_acts
            },
            toggleHandler: function(toggl_id) {     
                for (let comp of this.$refs[toggl_id]) {
                    if (comp.act.is_meta) {
                        comp.toggled = !comp.toggled
                    } else {
                        comp.visible = !comp.visible
                    }       
                }
            },
            checkAllInList: function(check_val, list) {
                for (let arr of list) {
                    for (let a of arr) {
                        a.checked = check_val
                        if (a.checked && a.status !== 'GRANTED' && !a.is_meta) {
                            this.approvable_acts.push(a)
                        }
                    }
                }
            },
            checkOneInList: function(act, check_val) {
                const pre_checked_act = this.approvable_acts.findIndex(function(a) {
                    return a.id === act.id
                })
                if (check_val) {
                    if (pre_checked_act < 0) {
                        this.approvable_acts.push(act)
                    }
                } else {
                    if (pre_checked_act >= 0) {
                        this.approvable_acts.splice(pre_checked_act, 1)
                    }
                }
            },
            setAllChecked: function(event) {
                this.approvable_acts = []
                this.checkAllInList(event.target.checked, this.main_acts)
                this.checkAllInList(event.target.checked, this.suppl_acts)
            },
            initPreApprove: function() {

                // Logic to warn users about to shorten main activity running time
                // ... and thereby automatically shorten supplementary activities too
                this.diag_approval_warning = null
                const approvable_main_act = this.approvable_acts.find(function(act) {
                    return act.status === 'EXPECTED' && act.activity_type === 'MAIN_ACTIVITY'
                })
                if (approvable_main_act) {
                    const approvable_modifies = this.main_acts[0].find(activity => {
                        return activity.id === approvable_main_act.modifies
                    })
                    if (approvable_modifies && json2jsEpoch(approvable_main_act.end_date) < json2jsEpoch(approvable_modifies.end_date)) {
                        this.diag_approval_warning = 'Hvis du godkender, at hovedydelsen får kortere løbetid, kan det også ændre løbetiden for følgeydelserne.'
                    }
                }
                
                this.diag_open = true
            }
        },
        beforeCreate: function() {
            this.$store.commit('clearActivities')
        },
        created: function() {
            this.update()
        }
    }
    
</script>

<style>

    .activities {
        margin: 1rem;
    }

    .activities-header {
        display: flex;
        flex-flow: row nowrap;
        justify-content: flex-start;
        align-items: center;
    }

    .activities-create-btn {
        margin: 0 0 1rem;
    }

    .activities .act-label {
        opacity: .66;
        font-size: .85rem;
        margin: 0 1rem;
    }

    .activities input[type="checkbox"] + label {
        margin: 0;
    }

    .activities tr.lastrow td {
        background-color: var(--grey0);
        padding-top: 1.5rem;
    }

    .activities .table-heading {
        padding-left: .75rem;
    }

</style><|MERGE_RESOLUTION|>--- conflicted
+++ resolved
@@ -62,11 +62,7 @@
                 </template>
                 <tr class="lastrow">
                     <td colspan="5" style="padding-left: 0;">
-<<<<<<< HEAD
-                        <button @click="initPreApprove()" :disabled="approvable_acts.length < 1">✔ Godkendt valgte</button>
-=======
                         <button v-if="permissionCheck === true && this.user.profile !== 'edit'" @click="initPreApprove()" :disabled="approvable_acts.length < 1">✔ Godkendt valgte</button>
->>>>>>> 3a9f1080
                     </td>
                     <td class="right"><strong>I alt</strong></td>
                     <td class="nowrap right">
