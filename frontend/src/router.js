import Vue from 'vue'
import Router from 'vue-router'
import Cases from './components/cases/Cases.vue'
import Case from './components/cases/Case.vue'
import CaseEdit from './components/cases/CaseEdit.vue'
import FamilyOverviewEdit from './components/familyoverview/FamilyOverviewEdit.vue'
import Assessment from './components/assessments/Assessment.vue'
import Appropriation from './components/appropriations/Appropriation.vue'
import AppropriationEdit from './components/appropriations/AppropriationEdit.vue'
import Activity from './components/activities/Activity.vue'
import ActivityEdit from './components/activities/ActivityEdit.vue'
import Login from './components/auth/Login.vue'
import store from './store.js'

Vue.use(Router)

const router = new Router({
    routes: [
        {
            path: '/',
            name: 'home',
            component: Cases
        },
        {
            path: '/case/:id',
            name: 'case',
            component: Case
        },
        {
            path: '/case-create/',
            name: 'case-create',
            component: CaseEdit
        },
        {
<<<<<<< HEAD
            path: '/case/:caseid/familyoverview-create/',
            name: 'familyoverview-create',
            component: FamilyOverviewEdit
        },
        {
            path: '/assessment/:id',
=======
            path: '/case/:id/assessment',
>>>>>>> c2a49fb8
            name: 'assessment',
            component: Assessment
        },
        {
            path: '/appropriation/:id',
            name: 'appropriation',
            component: Appropriation
        },
        {
            path: '/case/:caseid/appropriation-create/',
            name: 'appropriation-create',
            component: AppropriationEdit
        },
        {
            path: '/activity/:id',
            name: 'activity',
            component: Activity
        },
        {
            path: '/appropriation/:apprid/activity-create/',
            name: 'activity-create',
            component: ActivityEdit
        },
        {
            path: '/login',
            name: 'login',
            component: Login
            // route level code-splitting
            // this generates a separate chunk (about.[hash].js) for this route
            // which is lazy-loaded when the route is visited.
            //component: () => import(/* webpackChunkName: "about" */ './views/About.vue')
        }
    ]
})

router.beforeEach((to, from, next) => {
    if (to.name === 'login') {
        next()
    } else if (store.state.auth.accesstoken) {
        next()
    } else {
        next({
            path: '/login'
        })
    }
})

router.afterEach((to, from) => {
    store.commit('setBreadcrumb', [])
})

export default router<|MERGE_RESOLUTION|>--- conflicted
+++ resolved
@@ -32,16 +32,13 @@
             component: CaseEdit
         },
         {
-<<<<<<< HEAD
             path: '/case/:caseid/familyoverview-create/',
             name: 'familyoverview-create',
             component: FamilyOverviewEdit
         },
         {
             path: '/assessment/:id',
-=======
             path: '/case/:id/assessment',
->>>>>>> c2a49fb8
             name: 'assessment',
             component: Assessment
         },
