--- conflicted
+++ resolved
@@ -72,21 +72,13 @@
         payment_frequency=PaymentSchedule.DAILY,
         payment_type=PaymentSchedule.RUNNING_PAYMENT,
         payment_amount=Decimal("500.0"),
-<<<<<<< HEAD
-        payment_units=0
-=======
         payment_units=0,
->>>>>>> 54448520
     ):
         payment_schedule = PaymentSchedule.objects.create(
             payment_amount=payment_amount,
             payment_frequency=payment_frequency,
             payment_type=payment_type,
-<<<<<<< HEAD
-            payment_units=payment_units
-=======
             payment_units=payment_units,
->>>>>>> 54448520
         )
         return payment_schedule
 
@@ -98,19 +90,9 @@
         end_date=date(year=2019, month=1, day=10),
     ):
         activity_catalog = ActivityCatalog.objects.create(
-<<<<<<< HEAD
-            max_tolerance_in_percent=10,
-            max_tolerance_in_dkk=1000
-        )
-        activity = Activity.objects.create(
-            start_date=start_date,
-            end_date=end_date,
-            service=activity_catalog
-=======
             max_tolerance_in_percent=10, max_tolerance_in_dkk=1000
         )
         activity = Activity.objects.create(
             start_date=start_date, end_date=end_date, service=activity_catalog
->>>>>>> 54448520
         )
         return activity