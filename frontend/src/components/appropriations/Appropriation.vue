--- conflicted
+++ resolved
@@ -19,7 +19,6 @@
 
         <div class="appr-grid" v-if="cas">
 
-<<<<<<< HEAD
         <template v-if="!show_edit">
             <div class="sagsbeh appr-grid-box">
                 <dl>
@@ -50,38 +49,6 @@
                 </dl>
             </div>
         </template>
-=======
-            <template v-if="!show_edit">
-                <div class="sagsbeh appr-grid-box">
-                    <dl>
-                        <dt>Foranstaltningssag (SBSYS)</dt>
-                        <dd>{{ appr.sbsys_id}}</dd>
-                        <dt>Sagsbehandler</dt>
-                        <dd>{{ cas.case_worker}}</dd>
-                    </dl>
-                </div>
-
-                <div class="sagspart appr-grid-box">
-                    <dl>
-                        <dt>Sagspart</dt>
-                        <dd>{{ cas.cpr_number }}, {{ cas.name }}</dd>
-                        <dt>Betalingskommune</dt>
-                        <dd>{{ cas.paying_municipality }}</dd>
-                        <dt>Handlekommune</dt>
-                        <dd>{{ cas.acting_municipality }}</dd>
-                        <dt>Bopælskommune</dt>
-                        <dd>{{ cas.residence_municipality }}</dd>
-                    </dl>
-                </div>
-                
-                <div class="sagslaw appr-grid-box">
-                    <dl> 
-                        <dt>Bevilges efter §</dt>
-                        <dd>{{ displaySection(appr.section) }}</dd>
-                    </dl>
-                </div>
-            </template>
->>>>>>> 8b83757d
 
             <div class="sagsbev appr-grid-box">
                 <h2>Der bevilges:</h2>
