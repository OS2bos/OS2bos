from datetime import date
from decimal import Decimal

from dateutil.rrule import (
    rrule,
    DAILY as DAILY_rrule,
    WEEKLY as WEEKLY_rrule,
    MONTHLY as MONTHLY_rrule,
)
from django.db import models
from django.db.models import Sum, F
from django.contrib.postgres import fields
from django.contrib.auth.models import AbstractUser
from django.utils.translation import gettext_lazy as _
from django.core.validators import MinValueValidator
from django_audit_fields.models import AuditModelMixin
from simple_history.models import HistoricalRecords

# Target group - definitions and choice list.
FAMILY_DEPT = "FAMILY_DEPT"
DISABILITY_DEPT = "DISABILITY_DEPT"
target_group_choices = (
    (FAMILY_DEPT, _("familieafdelingen")),
    (DISABILITY_DEPT, _("handicapafdelingen")),
)

# Effort steps - definitions and choice list.
STEP_ONE = "STEP_ONE"
STEP_TWO = "STEP_TWO"
STEP_THREE = "STEP_THREE"
STEP_FOUR = "STEP_FOUR"
STEP_FIVE = "STEP_FIVE"
STEP_SIX = "STEP_SIX"

effort_steps_choices = (
    (STEP_ONE, _("Trin 1: Tidlig indsats i almenområdet")),
    (STEP_TWO, _("Trin 2: Forebyggelse")),
    (STEP_THREE, _("Trin 3: Hjemmebaserede indsatser")),
    (STEP_FOUR, _("Trin 4: Anbringelse i slægt eller netværk")),
    (STEP_FIVE, _("Trin 5: Anbringelse i forskellige typer af plejefamilier")),
    (STEP_SIX, _("Trin 6: Anbringelse i institutionstilbud")),
)


class Municipality(models.Model):
    """Represents a Danish municipality."""

    name = models.CharField(max_length=128, verbose_name=_("navn"))

    def __str__(self):
        return f"{self.name}"


class SchoolDistrict(models.Model):
    """Represents a Danish school district."""

    name = models.CharField(max_length=128, verbose_name=_("navn"))

    def __str__(self):
        return f"{self.name}"


<<<<<<< HEAD
class PaymentMethodDetails(models.Model):
    tax_card_choices = (
        ("MAIN_CARD", _("Hovedkort")),
        ("SECONDARY_CARD", _("Bikort")),
    )

    tax_card = models.CharField(
        max_length=128, verbose_name=("skattekort"), choices=tax_card_choices
    )


class Team(models.Model):
    """Represents a team in the administration."""

    name = models.CharField(max_length=128, verbose_name=_("navn"))

    def __str__(self):
        return f"{self.name}"


=======
>>>>>>> 8f320a4c
class User(AbstractUser):
    team = models.ForeignKey(
        "Team",
        on_delete=models.PROTECT,
        related_name="users",
        null=True,
        # Don't allow creation of users with no team through user interface.
        blank=False,
    )


class Team(models.Model):
    """Represents a team in the administration."""

    name = models.CharField(max_length=128, verbose_name=_("navn"))
    leader = models.ForeignKey(
        User, on_delete=models.PROTECT, related_name="managed_teams"
    )

    def __str__(self):
        return f"{self.name}"


class PaymentSchedule(models.Model):
    """Schedule a payment for an Activity."""

    # Recipient types and choice list.
    INTERNAL = "INTERNAL"
    PERSON = "PERSON"
    COMPANY = "COMPANY"
    recipient_choices = (
        (INTERNAL, _("Intern")),
        (PERSON, _("Person")),
        (COMPANY, _("Firma")),
    )
    recipient_type = models.CharField(
        max_length=128,
        verbose_name=_("betalingsmodtager"),
        choices=recipient_choices,
    )
    recipient_id = models.CharField(max_length=128, verbose_name=_("ID"))
    recipient_name = models.CharField(max_length=128, verbose_name=_("Navn"))

    # Payment methods and choice list.
    CASH = "CASH"
    SD = "SD"
    INVOICE = "INVOICE"
    INTERNAL = "INTERNAL"
    payment_method_choices = (
        (CASH, _("Udbetaling")),
        (SD, _("SD-LØN")),
        (INVOICE, _("Faktura")),
        (INTERNAL, _("Intern afregning")),
    )
    payment_method = models.CharField(
        max_length=128,
        verbose_name=_("betalingsmåde"),
        choices=payment_method_choices,
    )
    payment_method_details = models.ForeignKey(
        PaymentMethodDetails, null=True, blank=True, on_delete=models.SET_NULL
    )
    DAILY = "DAILY"
    WEEKLY = "WEEKLY"
    MONTHLY = "MONTHLY"
    payment_frequency_choices = (
        (DAILY, _("Dagligt")),
        (WEEKLY, _("Ugentligt")),
        (MONTHLY, _("Månedligt")),
    )
    payment_frequency = models.CharField(
        max_length=128,
        verbose_name=_("betalingsfrekvens"),
        choices=payment_frequency_choices,
    )

    ONE_TIME_PAYMENT = "ONE_TIME_PAYMENT"
    RUNNING_PAYMENT = "RUNNING_PAYMENT"
    PER_HOUR_PAYMENT = "PER_HOUR_PAYMENT"
    PER_DAY_PAYMENT = "PER_DAY_PAYMENT"
    PER_KM_PAYMENT = "PER_KM_PAYMENT"
    payment_type_choices = (
        ((ONE_TIME_PAYMENT), _("Engangsudgift")),
        ((RUNNING_PAYMENT), _("Fast beløb, løbende")),
        ((PER_HOUR_PAYMENT), _("Takst pr. time")),
        ((PER_DAY_PAYMENT), _("Takst pr. døgn")),
        ((PER_KM_PAYMENT), _("Takst pr. kilometer")),
    )
    payment_type = models.CharField(
        max_length=128,
        verbose_name=_("betalingstype"),
        choices=payment_type_choices,
    )
    # number of units to pay, ie. XX kilometres or hours
    payment_units = models.PositiveIntegerField(
        verbose_name="betalingsenheder", blank=True, null=True
    )
    payment_amount = models.DecimalField(
        max_digits=14,
        decimal_places=2,
        verbose_name="beløb",
        validators=[MinValueValidator(Decimal("0.01"))],
    )

    def create_rrule(self, start, end):
        """
        Create a dateutil.rrule based on payment_frequency, start and end.
        """
        if self.payment_type == self.ONE_TIME_PAYMENT:
            rrule_frequency = rrule(
                DAILY_rrule, count=1, dtstart=start, until=end
            )
        elif self.payment_frequency == self.DAILY:
            rrule_frequency = rrule(DAILY_rrule, dtstart=start, until=end)
        elif self.payment_frequency == self.WEEKLY:
            rrule_frequency = rrule(WEEKLY_rrule, dtstart=start, until=end)
        elif self.payment_frequency == self.MONTHLY:
            # If monthly, choose the last day of the month.
            rrule_frequency = rrule(
                MONTHLY_rrule, dtstart=start, until=end, bymonthday=-1
            )
        return rrule_frequency

    def calculate_per_payment_amount(self):
        vat_factor = 100
        if hasattr(self, "activity") and hasattr(
            self.activity, "service_provider"
        ):
            vat_factor = self.activity.service_provider.vat_factor

        if self.payment_type in [self.ONE_TIME_PAYMENT, self.RUNNING_PAYMENT]:
            return self.payment_amount / 100 * vat_factor
        elif self.payment_type in [
            self.PER_HOUR_PAYMENT,
            self.PER_DAY_PAYMENT,
            self.PER_KM_PAYMENT,
        ]:
            return (
                (self.payment_units * self.payment_amount) / 100 * vat_factor
            )

    def generate_payments(self, start, end):
        """
        Generates payments with a frequency and unit with start, end, amount.
        """
        # If no end is specified, choose end of the current year.
        if not end:
            end = date.today().replace(month=date.max.month, day=date.max.day)

        rrule_frequency = self.create_rrule(start, end)

        dates = list(rrule_frequency)

        for date_obj in dates:
            Payment.objects.create(
                date=date_obj,
                recipient_type=self.recipient_type,
                recipient_id=self.recipient_id,
                amount=self.calculate_per_payment_amount(),
                payment_schedule=self,
            )


class Payment(models.Model):
    """Represents an amount paid to a supplier - amount, recpient, date.

    These may be entered manually, but ideally they should be imported
    from an accounts payable system."""

    date = models.DateField(verbose_name=_("betalingsdato"))

    recipient_type = models.CharField(
        max_length=128,
        verbose_name=_("betalingsmodtager"),
        choices=PaymentSchedule.recipient_choices,
    )
    recipient_id = models.CharField(max_length=128, verbose_name=_("ID"))
    recipient_name = models.CharField(max_length=128, verbose_name=_("Navn"))

    payment_method = models.CharField(
        max_length=128,
        verbose_name=_("betalingsmåde"),
        choices=PaymentSchedule.payment_method_choices,
    )
    amount = models.DecimalField(
        max_digits=14,
        decimal_places=2,
        verbose_name="beløb",
        validators=[MinValueValidator(Decimal("0.01"))],
    )
    paid = models.BooleanField(default=False, verbose_name="betalt")

    payment_schedule = models.ForeignKey(
        PaymentSchedule, on_delete=models.CASCADE, related_name="payments"
    )

    def __str__(self):
        return f"{self.date} - {self.amount}"


class Case(AuditModelMixin, models.Model):
    """A case, covering one child - corresponding to a Hovedsag in SBSYS."""

    sbsys_id = models.CharField(
        unique=True, max_length=128, verbose_name=_("SBSYS-ID")
    )
    cpr_number = models.CharField(max_length=12, verbose_name=_("cpr-nummer"))
    name = models.CharField(max_length=128, verbose_name=_("Navn"))
    case_worker = models.ForeignKey(
        User,
        verbose_name=_("sagsbehandler"),
        related_name="cases",
        on_delete=models.PROTECT,
    )
    team = models.ForeignKey(
        Team,
        verbose_name=_("team"),
        related_name="cases",
        on_delete=models.PROTECT,
        null=True,
        blank=True,
    )
    district = models.ForeignKey(
        SchoolDistrict,
        related_name="cases",
        verbose_name=_("skoledistrikt"),
        on_delete=models.PROTECT,
    )
    paying_municipality = models.ForeignKey(
        Municipality,
        verbose_name=_("betalingskommune"),
        related_name="pays_for",
        on_delete=models.PROTECT,
    )
    acting_municipality = models.ForeignKey(
        Municipality,
        verbose_name=_("handlekommune"),
        related_name="acts_on",
        on_delete=models.PROTECT,
    )
    residence_municipality = models.ForeignKey(
        Municipality,
        verbose_name=_("bopælskommune"),
        related_name="resident_clients",
        on_delete=models.PROTECT,
    )
    target_group = models.CharField(
        max_length=128,
        verbose_name=_("målgruppe"),
        choices=target_group_choices,
    )
    effort_step = models.CharField(
        max_length=128,
        choices=effort_steps_choices,
        verbose_name=_("indsatstrappe"),
    )
    scaling_step = models.PositiveSmallIntegerField(
        verbose_name=_("skaleringstrappe"),
        choices=[(i, i) for i in range(1, 11)],
    )
    refugee_integration = models.BooleanField(
        verbose_name=_("integrationsindsatsen"), default=False
    )
    cross_department_measure = models.BooleanField(
        verbose_name=_("tværgående ungeindsats"), default=False
    )
    # We only need to store historical records of
    # effort_step, scaling_step, case_worker,
    # thus we can exclude everything else.
    history = HistoricalRecords(
        excluded_fields=[
            "refugee_integration",
            "cross_department_measure",
            "target_group",
            "residence_municipality",
            "acting_municipality",
            "paying_municipality",
            "district",
            "name",
            "cpr_number",
            "sbsys_id",
        ]
    )


class ApprovalLevel(models.Model):
    name = models.CharField(max_length=128, verbose_name=_("navn"))

    def __str__(self):
        return f"{self.name}"


class Sections(models.Model):
    """Law sections and the corresponding KLE codes.

    Each section is associated with the target group for which it is
    allowed as well as the action steps allowed.
    """

    paragraph = models.CharField(max_length=128, verbose_name=_("paragraf"))
    kle_number = models.CharField(max_length=128, verbose_name=_("KLE-nummer"))
    text = models.TextField(verbose_name=_("forklarende tekst"))
    allowed_for_family_target_group = models.BooleanField(
        verbose_name=_("tilladt for familieafdelingen"), default=False
    )
    allowed_for_disability_target_group = models.BooleanField(
        verbose_name=_("tilladt for handicapafdelingen"), default=False
    )
    allowed_for_steps = fields.ArrayField(
        models.CharField(max_length=128, choices=effort_steps_choices), size=6
    )
    law_text_name = models.CharField(
        max_length=128, verbose_name=_("lov tekst navn")
    )

    def __str__(self):
        return f"{self.paragraph} - {self.kle_number}"


class Appropriation(AuditModelMixin, models.Model):
    """An appropriation of funds in a Case - corresponds to a Sag in SBSYS."""

    sbsys_id = models.CharField(
        unique=True, max_length=128, verbose_name=_("SBSYS-ID")
    )
    section = models.ForeignKey(
        Sections,
        related_name="appropriations",
        null=True,
        blank=True,
        on_delete=models.SET_NULL,
    )

    # Status - definitions and choice list.
    STATUS_DRAFT = "DRAFT"
    STATUS_BUDGETED = "BUDGETED"
    STATUS_GRANTED = "GRANTED"
    STATUS_DISCONTINUED = "DISCONTINUED"
    status_choices = (
        (STATUS_DRAFT, _("kladde")),
        (STATUS_BUDGETED, _("disponeret")),
        (STATUS_GRANTED, _("bevilget")),
        (STATUS_DISCONTINUED, _("udgået")),
    )
    status = models.CharField(
        verbose_name=_("status"), max_length=16, choices=status_choices
    )

    approval_level = models.ForeignKey(
        ApprovalLevel,
        related_name="appropriations",
        null=True,
        blank=True,
        on_delete=models.SET_NULL,
    )
    approval_note = models.TextField(
        verbose_name=_("evt. bemærkning"), blank=True
    )

    case = models.ForeignKey(
        Case, on_delete=models.CASCADE, related_name="appropriations"
    )

    @property
    def payment_plan(self):
        """Return the payment plan for this appropriation."""

        # We retrieve the total sum of the main activity
        # and the supplementary activities.
        main_activities = self.activities
        main_activities.annotate(
            total_sum=Sum(
                F("payment_plan__payments__amount")
                + F("supplementary_activities__payment_plan__payments__amount")
            )
        )
        return main_activities


class ServiceProvider(models.Model):
    """
    Class containing information for a specific service provider.
    """

    cvr_number = models.CharField(max_length=8, blank=True)
    name = models.CharField(max_length=128, blank=False)
    vat_factor = models.DecimalField(
        default=100.0,
        max_digits=5,
        decimal_places=2,
        validators=[MinValueValidator(Decimal("0.01"))],
    )


class ActivityCatalog(models.Model):
    """Class containing all services offered by this municipality.

    Each service is associated with the legal articles for which it is
    allowed as well as a price range.
    """

    name = models.CharField(max_length=128, verbose_name=_("Navn"))
    activity_id = models.CharField(
        max_length=128, verbose_name=_("Aktivitets ID")
    )
    max_tolerance_in_percent = models.PositiveSmallIntegerField(
        verbose_name=_("Max tolerance i procent")
    )
    max_tolerance_in_dkk = models.PositiveIntegerField(
        verbose_name=_("Max tolerance i DKK")
    )
    main_activity_for = models.ManyToManyField(
        Sections, related_name="main_activities"
    )
    supplementary_activity_for = models.ManyToManyField(
        Sections, related_name="supplementary_activities"
    )
    service_providers = models.ManyToManyField(
        ServiceProvider, related_name="activity_catalogs"
    )

    def __str__(self):
        return f"{self.activity_id} - {self.name}"


class Activity(AuditModelMixin, models.Model):
    """An activity is a specific service provided within an appropriation."""

    # The service contains the name, tolerance, etc.
    service = models.ForeignKey(ActivityCatalog, on_delete=models.PROTECT)

    # Status - definitions and choice list.
    STATUS_EXPECTED = "EXPECTED"
    STATUS_GRANTED = "GRANTED"
    status_choices = (
        (STATUS_EXPECTED, _("forventet")),
        (STATUS_GRANTED, _("bevilget")),
    )
    status = models.CharField(
        verbose_name=_("status"), max_length=128, choices=status_choices
    )

    start_date = models.DateField(verbose_name=_("startdato"))
    end_date = models.DateField(verbose_name=_("slutdato"))

    # Activity types and choice list.
    MAIN_ACTIVITY = "MAIN_ACTIVITY"
    SUPPL_ACTIVITY = "SUPPL_ACTIVITY"
    EXPECTED_CHANGE = "EXPECTED_CHANGE"
    type_choices = (
        (MAIN_ACTIVITY, _("hovedaktivitet")),
        (SUPPL_ACTIVITY, _("følgeaktivitet")),
        (EXPECTED_CHANGE, _("forventning")),
    )

    activity_type = models.CharField(
        max_length=128, verbose_name=_("type"), choices=type_choices
    )

    payment_plan = models.OneToOneField(
        PaymentSchedule,
        on_delete=models.CASCADE,
        verbose_name=_("betalingsplan"),
        null=True,
        blank=True,
    )

    # Supplementary activities will point to their main activity.
    # Root activities may be a main activity and followed by any
    # supplementary activity.
    main_activity = models.ForeignKey(
        "self",
        null=True,
        blank=True,
        related_name="supplementary_activities",
        on_delete=models.CASCADE,
        verbose_name=_("hovedaktivitet"),
    )
    # An expected change modifies another actitvity and will eventually
    # be merged with it.
    modifies = models.ForeignKey(
        "self",
        null=True,
        blank=True,
        related_name="modified_by",
        on_delete=models.CASCADE,
    )
    # The appropriation that own this activity.
    # The appropriation will and must be set on the *main* activity
    # only.
    appropriation = models.ForeignKey(
        Appropriation,
        null=True,
        blank=True,
        related_name="activities",
        on_delete=models.CASCADE,
    )

    service_provider = models.ForeignKey(
        ServiceProvider,
        null=True,
        blank=True,
        related_name="activities",
        on_delete=models.SET_NULL,
    )

    note = models.TextField(null=True, blank=True, max_length=1000)


class RelatedPerson(models.Model):
    """A person related to a Case, e.g. as a parent or sibling."""

    relation_type = models.CharField(
        max_length=128, verbose_name=_("relation")
    )
    cpr_number = models.CharField(
        max_length=12, verbose_name=_("cpr-nummer"), blank=True
    )
    name = models.CharField(max_length=128, verbose_name=_("navn"))
    related_case = models.CharField(
        max_length=128, verbose_name=_("SBSYS-sag"), blank=True
    )

    main_case = models.ForeignKey(
        Case, related_name="related_persons", on_delete=models.CASCADE
    )

    @staticmethod
    def serviceplatformen_to_related_person(data):
        """
        Convert data from Serviceplatformen to our RelatedPerson model data.
        """
        converter_dict = {
            "cprnr": "cpr_number",
            "relation": "relation_type",
            "adresseringsnavn": "name",
        }
        return {
            converter_dict[k]: v
            for (k, v) in data.items()
            if k in converter_dict
        }


class Account(models.Model):
    """Class containing account numbers.

    Should have a different number for each (ActivityCatalog, Sections) pair.
    """

    number = models.CharField(max_length=128)
    activity_catalog = models.ForeignKey(
        ActivityCatalog, null=False, on_delete=models.CASCADE
    )
    section = models.ForeignKey(Sections, null=False, on_delete=models.CASCADE)

    def __str__(self):
        return f"{self.number} - {self.activity_catalog} - {self.section}"

    class Meta:
        constraints = [
            models.UniqueConstraint(
                fields=["activity_catalog", "section"],
                name="unique_account_number",
            )
        ]<|MERGE_RESOLUTION|>--- conflicted
+++ resolved
@@ -60,7 +60,6 @@
         return f"{self.name}"
 
 
-<<<<<<< HEAD
 class PaymentMethodDetails(models.Model):
     tax_card_choices = (
         ("MAIN_CARD", _("Hovedkort")),
@@ -72,17 +71,6 @@
     )
 
 
-class Team(models.Model):
-    """Represents a team in the administration."""
-
-    name = models.CharField(max_length=128, verbose_name=_("navn"))
-
-    def __str__(self):
-        return f"{self.name}"
-
-
-=======
->>>>>>> 8f320a4c
 class User(AbstractUser):
     team = models.ForeignKey(
         "Team",
