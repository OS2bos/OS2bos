--- conflicted
+++ resolved
@@ -86,13 +86,10 @@
 
 
 class PaymentSerializer(serializers.ModelSerializer):
-<<<<<<< HEAD
     account = serializers.ReadOnlyField()
-=======
     payment_id = serializers.ReadOnlyField(
         source="payment_schedule.payment_id", default=None
     )
->>>>>>> cad8ddf2
 
     class Meta:
         model = Payment
