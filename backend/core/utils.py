import os
import logging
import requests

from django.template.loader import get_template
from django.core.mail import EmailMessage

from django.conf import settings
from django.template.loader import render_to_string
from django.core.mail import send_mail
from django.utils.translation import gettext_lazy as _

from weasyprint import HTML
from weasyprint.fonts import FontConfiguration

from service_person_stamdata_udvidet import get_citizen


logger = logging.getLogger(__name__)


def get_person_info(cpr):
    """
    Get CPR data on a person and his/her relations.
    """
    # TODO: switch out these mock calls with the real ones.
    result = get_cpr_data_mock(cpr)
    if not result:
        return None
    for relation in result["relationer"]:
        relation_cpr = relation["cprnr"]
        relation_data = get_cpr_data_mock(relation_cpr)
        if relation_data:
            relation.update(relation_data)
    return result


def get_cpr_data(cpr):
    """
    Get CPR data from Serviceplatformen.
    """
    if not os.path.isfile(settings.SERVICEPLATFORM_CERTIFICATE_PATH):
        logger.info(
            "serviceplatform certificate path: %s is not a file",
            settings.SERVICEPLATFORM_CERTIFICATE_PATH,
        )
        return None
    try:
        result = get_citizen(
            service_uuids=settings.SERVICEPLATFORM_UUIDS,
            certificate=settings.SERVICEPLATFORM_CERTIFICATE_PATH,
            cprnr=cpr,
        )
        return result
    except requests.exceptions.HTTPError:
        logger.exception("get_cpr_data requests error")
        return None


def get_cpr_data_mock(cpr):
    """
    Use test data in place of the real 'get_cpr_data' for now.
    """
    result = {
        "statsborgerskab": "5100",
        "efternavn": "Jensen",
        "postdistrikt": "Næstved",
        "foedselsregistreringssted": "Myndighedsnavn for landekode: 5902",
        "boernUnder18": "false",
        "civilstandsdato": "1991-03-21+01:00",
        "adresseringsnavn": "Jens Jensner Jensen",
        "fornavn": "Jens Jensner",
        "tilflytningsdato": "2001-12-01+01:00",
        "markedsfoeringsbeskyttelse": "true",
        "vejkode": "1759",
        "standardadresse": "Sterkelsvej 17 A,2",
        "etage": "02",
        "koen": "M",
        "status": "80",
        "foedselsdato": "1978-04-27+01:00",
        "vejnavn": "Sterkelsvej",
        "statsborgerskabdato": "1991-09-23+02:00",
        "adressebeskyttelse": "false",
        "stilling": "Sygepl ske",
        "gaeldendePersonnummer": "2704785263",
        "vejadresseringsnavn": "Sterkelsvej",
        "civilstand": "G",
        "alder": "59",
        "relationer": [
            {"cprnr": "0123456780", "relation": "aegtefaelle"},
            {"cprnr": "1123456789", "relation": "barn"},
            {"cprnr": "2123456789", "relation": "barn"},
            {"cprnr": "3123456789", "relation": "barn"},
            {"cprnr": "0000000000", "relation": "mor"},
            {"cprnr": "0000000000", "relation": "far"},
        ],
        "postnummer": "4700",
        "husnummer": "017A",
        "vejviserbeskyttelse": "true",
        "kommunekode": "370",
    }
    return result


<<<<<<< HEAD
def send_activity_created_email(activity):
    subject = _("Aktivitet oprettet")
    message = render_to_string(
        "emails/activity_created.html", {"activity": activity}
    )
=======
def send_activity_email(subject, template, activity):
    message = render_to_string(template, {"activity": activity})
>>>>>>> fcbf36ea
    send_mail(
        subject,
        message,
        settings.DEFAULT_FROM_EMAIL,
        [settings.TO_EMAIL_FOR_PAYMENTS],
    )


<<<<<<< HEAD
def send_activity_updated_email(activity):
    subject = _("Aktivitet ændret")
    message = render_to_string(
        "emails/activity_updated.html", {"activity": activity}
    )
    send_mail(
        subject,
        message,
        settings.DEFAULT_FROM_EMAIL,
        [settings.TO_EMAIL_FOR_PAYMENTS],
    )
=======
def send_activity_created_email(activity):
    subject = _("Aktivitet oprettet")
    template = "emails/activity_created.html"
    send_activity_email(subject, template, activity)


def send_activity_updated_email(activity):
    subject = _("Aktivitet opdateret")
    template = "emails/activity_updated.html"
    send_activity_email(subject, template, activity)
>>>>>>> fcbf36ea


def send_activity_deleted_email(activity):
    subject = _("Aktivitet slettet")
<<<<<<< HEAD
    message = render_to_string(
        "emails/activity_deleted.html", {"activity": activity}
    )
    send_mail(
        subject,
        message,
        settings.DEFAULT_FROM_EMAIL,
        [settings.TO_EMAIL_FOR_PAYMENTS],
    )
=======
    template = "emails/activity_deleted.html"
    send_activity_email(subject, template, activity)
>>>>>>> fcbf36ea


def send_appropriation(appropriation):
    """Generate PDF and XML files from appropriation and send them to SBSYS."""
    render_context = {"appropriation": appropriation}
    # Generate os2forms.xml
    xml_template = get_template(settings.SBSYS_XML_TEMPLATE)
    xml_data = xml_template.render(context=render_context)
    xml_file_name = "os2forms.xml"

    # Generate PDF
    html_template = get_template(settings.SBSYS_APPROPRIATION_TEMPLATE)
    html_data = html_template.render(context=render_context)

    # Configure fonts for correct rendering.
    font_config = FontConfiguration()
    pdf_data = HTML(string=html_data).write_pdf(font_config=font_config)
    pdf_file_name = f"{appropriation.sbsys_id}.pdf"

    # Send as email
    msg = EmailMessage()
    msg.subject = "SBSYS-journalisering"
    msg.body = ""
    msg.from_email = settings.DEFAULT_FROM_EMAIL
    msg.to = [settings.SBSYS_EMAIL]
    msg.attachments = [
        (xml_file_name, xml_data, "text/xml"),
        (pdf_file_name, pdf_data, "application/pdf"),
    ]

    msg.send()<|MERGE_RESOLUTION|>--- conflicted
+++ resolved
@@ -102,16 +102,8 @@
     return result
 
 
-<<<<<<< HEAD
-def send_activity_created_email(activity):
-    subject = _("Aktivitet oprettet")
-    message = render_to_string(
-        "emails/activity_created.html", {"activity": activity}
-    )
-=======
 def send_activity_email(subject, template, activity):
     message = render_to_string(template, {"activity": activity})
->>>>>>> fcbf36ea
     send_mail(
         subject,
         message,
@@ -120,19 +112,6 @@
     )
 
 
-<<<<<<< HEAD
-def send_activity_updated_email(activity):
-    subject = _("Aktivitet ændret")
-    message = render_to_string(
-        "emails/activity_updated.html", {"activity": activity}
-    )
-    send_mail(
-        subject,
-        message,
-        settings.DEFAULT_FROM_EMAIL,
-        [settings.TO_EMAIL_FOR_PAYMENTS],
-    )
-=======
 def send_activity_created_email(activity):
     subject = _("Aktivitet oprettet")
     template = "emails/activity_created.html"
@@ -143,25 +122,12 @@
     subject = _("Aktivitet opdateret")
     template = "emails/activity_updated.html"
     send_activity_email(subject, template, activity)
->>>>>>> fcbf36ea
 
 
 def send_activity_deleted_email(activity):
     subject = _("Aktivitet slettet")
-<<<<<<< HEAD
-    message = render_to_string(
-        "emails/activity_deleted.html", {"activity": activity}
-    )
-    send_mail(
-        subject,
-        message,
-        settings.DEFAULT_FROM_EMAIL,
-        [settings.TO_EMAIL_FOR_PAYMENTS],
-    )
-=======
     template = "emails/activity_deleted.html"
     send_activity_email(subject, template, activity)
->>>>>>> fcbf36ea
 
 
 def send_appropriation(appropriation):
