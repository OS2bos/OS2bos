<!-- Copyright (C) 2019 Magenta ApS, http://magenta.dk.
   - Contact: info@magenta.dk.
   -
   - This Source Code Form is subject to the terms of the Mozilla Public
   - License, v. 2.0. If a copy of the MPL was not distributed with this
   - file, You can obtain one at https://mozilla.org/MPL/2.0/. -->


<template>

    <section class="payment-amount">
        <h1>Betaling</h1>
        <div class="row">
            <fieldset style="margin-right: 2rem;">
                <legend>Hvordan skal det betales?</legend>
                <input type="radio" value="ONE_TIME_PAYMENT" name="pay-type" id="pay-type-1" v-model="entry.payment_type" required>
                <label for="pay-type-1">Engangsudgift</label>
                <input type="radio" value="RUNNING_PAYMENT" name="pay-type" id="pay-type-2" v-model="entry.payment_type" required>
                <label for="pay-type-2">Fast beløb, løbende</label>
                <input type="radio" value="PER_HOUR_PAYMENT" name="pay-type" id="pay-type-3" v-model="entry.payment_type" required>
                <label for="pay-type-3">Pr. time</label>
                <input type="radio" value="PER_DAY_PAYMENT" name="pay-type" id="pay-type-4" v-model="entry.payment_type" required>
                <label for="pay-type-4">Pr. døgn</label>
                <input type="radio" value="PER_KM_PAYMENT" name="pay-type" id="pay-type-5" v-model="entry.payment_type" required>
                <label for="pay-type-5">Pr. kilometer</label>
            </fieldset>
            <div>
                <div class="payment-amount-fields">
                    <fieldset v-if="entry.payment_type === 'ONE_TIME_PAYMENT' || entry.payment_type === 'RUNNING_PAYMENT'">
                        <label>Beløb</label>
                        <input v-model="entry.payment_amount" type="number" step="0.01" required> kr
                    </fieldset>
                    <fieldset v-if="entry.payment_type && entry.payment_type !== 'ONE_TIME_PAYMENT'">
                        <label for="pay-freq">Hver</label>
                        <select v-model="entry.payment_frequency" id="pay-freq" required>
                            <option v-for="o in choices.frequency_options" :key="o.key" :value="o.key">
                                {{ o.val }}
                            </option>
                        </select>
                    </fieldset>
                    <fieldset v-if="entry.payment_type === 'PER_HOUR_PAYMENT' || entry.payment_type === 'PER_DAY_PAYMENT' || entry.payment_type === 'PER_KM_PAYMENT'" class="rows">
                        <div style="margin-right: .5rem;">
                            <label v-if="entry.payment_type === 'PER_HOUR_PAYMENT'">betales antal timer</label>
                            <label v-if="entry.payment_type === 'PER_DAY_PAYMENT'">betales antal døgn</label>
                            <label v-if="entry.payment_type === 'PER_KM_PAYMENT'">betales antal kilometer</label>
                            <input v-model="entry.payment_units" type="number" required>
                        </div>
                        <div>
                            <label>til takst</label>
<<<<<<< HEAD
                            <input v-model="entry.payment_amount" type="number" required step="0.01"> kr<br>
=======
                            <input v-model="entry.payment_amount" type="number" step="0.01" required> kr<br>
>>>>>>> a844c691
                            <a href="https://www.kl.dk/media/16653/taksttabel_-2019.pdf" target="_blank">Find takster her</a>
                        </div>
                    </fieldset>
                </div>
                <payment-plan v-if="entry.payment_amount" :amount="entry.payment_amount" :units="entry.payment_units" :type="entry.payment_type" :frequency="entry.payment_frequency" />
            </div>
        </div>
    </section>

</template>

<script>

    import PaymentPlan from './PaymentPlan.vue'

    export default {

        components: {
            PaymentPlan
        },
        props: [
            'paymentObj'
        ],
        data: function() {
            return {
                choices: {
                    frequency_options: [
                        {
                            key: 'MONTHLY',
                            val: 'Måned'
                        },
                        {
                            key: 'WEEKLY',
                            val: 'Uge'
                        },
                        {
                            key: 'DAILY',
                            val: 'Dag'
                        },
                    ],
                },
                entry: {
                    payment_type: 'RUNNING_PAYMENT', // default is running payment
                    payment_frequency: 'MONTHLY', // default is pr month
                    payment_units: 0,
                    payment_amount: 0
                }
            }
        },
        watch: {
            paymentObj: function() {
                this.entry = this.paymentObj
            },
            entry: {
                handler (newVal) {
                    this.$emit('update', this.entry)
                },
                deep: true
            }
        },
        created: function() {
            if (this.paymentObj) {
                this.entry = this.paymentObj
            }
        }

    }
    
</script>

<style>

    .payment-amount h1 {
        font-size: 1.25rem;
    }

    .payment-amount .payment-amount-fields {
        display: flex;
        flex-flow: row nowrap;
    }

    .payment-amount .payment-amount-fields > fieldset {
        margin: 0 2rem 0 0;
    }

    .payment-amount .payment-plan {
        background-color: var(--grey2);
        padding: 1rem;
    }

    .payment-amount.rows,
    .payment-amount .rows {
        display: flex;
        flex-flow: row nowrap;
    }

    .payment-amount input[type="text"] {
        width: 8rem;
    }

    .payment-schedule-btn {
        margin-left: 1rem;
    }

</style><|MERGE_RESOLUTION|>--- conflicted
+++ resolved
@@ -47,11 +47,7 @@
                         </div>
                         <div>
                             <label>til takst</label>
-<<<<<<< HEAD
-                            <input v-model="entry.payment_amount" type="number" required step="0.01"> kr<br>
-=======
                             <input v-model="entry.payment_amount" type="number" step="0.01" required> kr<br>
->>>>>>> a844c691
                             <a href="https://www.kl.dk/media/16653/taksttabel_-2019.pdf" target="_blank">Find takster her</a>
                         </div>
                     </fieldset>
