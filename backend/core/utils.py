--- conflicted
+++ resolved
@@ -102,7 +102,6 @@
     return result
 
 
-<<<<<<< HEAD
 def send_payment_created_email(payment):
     subject = _("Betaling oprettet")
     message = render_to_string(
@@ -140,7 +139,7 @@
         settings.DEFAULT_FROM_EMAIL,
         [settings.TO_EMAIL_FOR_PAYMENTS],
     )
-=======
+
 def send_appropriation(appropriation):
     """Generate PDF and XML files from appropriation and send them to SBSYS."""
     render_context = {"appropriation": appropriation}
@@ -169,5 +168,4 @@
         (pdf_file_name, pdf_data, "application/pdf"),
     ]
 
-    msg.send()
->>>>>>> b359ee61
+    msg.send()