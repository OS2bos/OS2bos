from django.contrib.auth import get_user_model

from rest_framework import serializers

from core.models import (
    Case,
    Appropriation,
    Activity,
    RelatedPerson,
    Municipality,
    PaymentSchedule,
    PaymentMethodDetails,
    Payment,
    SchoolDistrict,
    Sections,
    ActivityCatalog,
    Account,
    HistoricalCase,
    ServiceProvider,
    ApprovalLevel,
)


class UserSerializer(serializers.ModelSerializer):
    class Meta:
        model = get_user_model()
        fields = ["id", "username", "cases"]


class CaseSerializer(serializers.ModelSerializer):
    class Meta:
        model = Case
        fields = "__all__"


class HistoricalCaseSerializer(serializers.ModelSerializer):
    class Meta:
        model = HistoricalCase
        # include history_date (date saved)
        # and history_user (user responsible for saving).
        fields = (
            "case_worker",
            "effort_step",
            "scaling_step",
            "history_date",
            "history_user",
        )


class AppropriationSerializer(serializers.ModelSerializer):
    class Meta:
        model = Appropriation
        fields = "__all__"


class ActivitySerializer(serializers.ModelSerializer):
    class Meta:
        model = Activity
        fields = "__all__"


class PaymentSerializer(serializers.ModelSerializer):
    class Meta:
        model = Payment
        fields = "__all__"


class PaymentMethodDetailsSerializer(serializers.ModelSerializer):
    class Meta:
        model = PaymentMethodDetails
        fields = "__all__"


class PaymentScheduleSerializer(serializers.ModelSerializer):
<<<<<<< HEAD
    payments = PaymentSerializer(many=True)
    payment_method_details = PaymentMethodDetailsSerializer()
=======
    payments = PaymentSerializer(many=True, read_only=True)
>>>>>>> 4109e8e8

    class Meta:
        model = PaymentSchedule
        fields = "__all__"


class RelatedPersonSerializer(serializers.ModelSerializer):
    class Meta:
        model = RelatedPerson
        fields = "__all__"


class MunicipalitySerializer(serializers.ModelSerializer):
    class Meta:
        model = Municipality
        fields = "__all__"


class SchoolDistrictSerializer(serializers.ModelSerializer):
    class Meta:
        model = SchoolDistrict
        fields = "__all__"


class SectionsSerializer(serializers.ModelSerializer):
    class Meta:
        model = Sections
        fields = "__all__"


class ActivityCatalogSerializer(serializers.ModelSerializer):
    class Meta:
        model = ActivityCatalog
        fields = "__all__"


class AccountSerializer(serializers.ModelSerializer):
    class Meta:
        model = Account
        fields = "__all__"


class ServiceProviderSerializer(serializers.ModelSerializer):
    class Meta:
        model = ServiceProvider
        fields = "__all__"


class ApprovalLevelSerializer(serializers.ModelSerializer):
    class Meta:
        model = ApprovalLevel
        fields = "__all__"<|MERGE_RESOLUTION|>--- conflicted
+++ resolved
@@ -72,12 +72,7 @@
 
 
 class PaymentScheduleSerializer(serializers.ModelSerializer):
-<<<<<<< HEAD
-    payments = PaymentSerializer(many=True)
-    payment_method_details = PaymentMethodDetailsSerializer()
-=======
     payments = PaymentSerializer(many=True, read_only=True)
->>>>>>> 4109e8e8
 
     class Meta:
         model = PaymentSchedule
