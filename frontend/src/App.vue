<!-- Copyright (C) 2019 Magenta ApS, http://magenta.dk.
   - Contact: info@magenta.dk.
   -
   - This Source Code Form is subject to the terms of the Mozilla Public
   - License, v. 2.0. If a copy of the MPL was not distributed with this
   - file, You can obtain one at https://mozilla.org/MPL/2.0/. -->


<template>
    <div id="app">

        <app-header />
        
        <main>
            <router-view/>
        </main>

        <app-footer />

    </div>
</template>

<script>

    import AppHeader from './components/header/Header.vue'
    import AppFooter from './components/footer/Footer.vue'

    export default {

        components: {
            AppHeader,
            AppFooter
        },
        created: function() {
            this.$store.dispatch('autoLogin')
        }
        
    }

</script>

<style>

    form {
        background-color: var(--grey1);
        padding: .5rem 1rem;
    }

    #app {
        display: flex;
        flex-flow: column nowrap;
        width: 100%;
        min-width: 60rem;
        height: 100%;
    }

    #app > main {
        flex: 1 0 auto;
    }

    .list {
        list-style: none;
        padding: 0;
        margin: 0;   
    }

    .list > li {
        padding: .75rem 0;
    }

    .material-icons {
        font-size: 2rem;
        vertical-align: middle;
    }

    .label {
        padding: .25rem .5rem;
        border-radius: .125rem;
        display: inline-block;
        text-transform: capitalize;
    }

    legend.required::after,
    label.required::after {
        content: "*";
        color: var(--danger);
        margin: 0 .25rem;
    }

    .mini-label .label {
        padding: .124rem .25rem;
        font-size: .85rem;
    }

    .label-DRAFT {
        background-color: var(--grey3);
        color: white;
    }

    .label-BUDGETED {
        background-color: var(--warning);
        color: white;
    }

    .label-EXPECTED {
        background-color: var(--warning);
        color: white;
    }

    .label-GRANTED {
        background-color: var(--success);
        color: white;
    }

    .label-DISCONTINUED {
        background-color: var(--danger);
        color: white;
    }

    .danger {
        color: var(--danger);
    }

    .row {
        display: flex;
        flex-direction: row;
        flex-wrap: wrap;
        width: 100%;
    }

    .column {
        display: flex;
        flex-direction: column;
        flex-basis: 100%;
        flex: 1;
    }

<<<<<<< HEAD
    .table-heading {
        padding: .5rem 0 1rem 1.5rem;
    }

    .nowrap {
        white-space: nowrap;
    }

    .right {
        text-align: right;
    }    

    .dim {
        opacity: 0.33;
    }

    .expected {
        color: hsl(var(--color3), 100%, 50%);
=======
    /* modal box */
    .modal-mask {
        position: fixed;
        z-index: 9998;
        top: 0;
        left: 0;
        width: 100%;
        height: 100%;
        background-color: rgba(0, 0, 0, .5);
        display: table;
        transition: opacity .3s ease;
    }

    .modal-wrapper {
        display: table-cell;
        vertical-align: middle;
    }

    .modal-container {
        max-width: 40rem;
        margin: 0px auto;
        padding: 3rem 3.5rem;
        background-color: var(--grey0);
        border-radius: 2px;
        box-shadow: 0 2px 8px rgba(0, 0, 0, .33);
        transition: all .3s ease;
    }

    .modal-body {
        margin: 0.5rem 0;
    }

    .modal-confirm-btn {
        float: right;
    }

    .modal-cancel-btn {
        float: right;
        margin-left: 0.5rem;
        background-color: transparent;
        color: var(--primary);
        border-color: transparent;
    }

    .modal-enter {
        opacity: 0;
    }

    .modal-leave-active {
        opacity: 0;
    }

    .modal-enter .modal-container,
    .modal-leave-active .modal-container {
        -webkit-transform: scale(1.1);
        transform: scale(1.1);
    }

    .modal-form {
        background-color: none;
        padding: 0;
>>>>>>> e04cb66f
    }

</style><|MERGE_RESOLUTION|>--- conflicted
+++ resolved
@@ -135,7 +135,6 @@
         flex: 1;
     }
 
-<<<<<<< HEAD
     .table-heading {
         padding: .5rem 0 1rem 1.5rem;
     }
@@ -154,7 +153,8 @@
 
     .expected {
         color: hsl(var(--color3), 100%, 50%);
-=======
+    }
+
     /* modal box */
     .modal-mask {
         position: fixed;
@@ -216,7 +216,6 @@
     .modal-form {
         background-color: none;
         padding: 0;
->>>>>>> e04cb66f
     }
 
 </style>