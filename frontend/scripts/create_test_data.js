--- conflicted
+++ resolved
@@ -142,52 +142,6 @@
             .then(resact => { postSuccess(resact) })
             .catch(err => { postFail(err) })
 
-<<<<<<< HEAD
-        axios.post('http://localhost:8000/api/activities/', {
-            "id": 3,
-            "revision": "",
-            "created": "2019-05-28T12:50:14.362135+02:00",
-            "modified": "2019-05-28T12:50:14.362135+02:00",
-            "user_created": "",
-            "user_modified": "",
-            "hostname_created": "",
-            "hostname_modified": "3569913b5d23",
-            "device_created": "",
-            "device_modified": "",
-            "status": "EXPECTED",
-            "start_date": "2019-05-28",
-            "end_date": "2019-11-08",
-            "activity_type": "Kørsel",
-            "service": 36,
-            "payment_plan": null,
-            "main_activity": null,
-            "modifies": null,
-            "appropriation": res.data.id
-        })
-        .then(res => { postSuccess(res) })
-        .catch(err => { postFail(err) })
-
-        axios.post('http://localhost:8000/api/activities/', {
-            "id": 2,
-            "revision": "",
-            "created": "2019-05-28T16:15:29.257103+02:00",
-            "modified": "2019-05-28T16:15:29.257103+02:00",
-            "user_created": "",
-            "user_modified": "",
-            "hostname_created": "",
-            "hostname_modified": "635702a98058",
-            "device_created": "",
-            "device_modified": "",
-            "status": "GRANTED",
-            "start_date": "2019-05-27",
-            "end_date": "2019-10-22",
-            "activity_type": "Ungeindsatsen",
-            "service": 16,
-            "payment_plan": null,
-            "main_activity": null,
-            "modifies": null,
-            "appropriation": res.data.id
-=======
             axios.post('http://localhost:8000/api/activities/', {
                 "id": 2,
                 "revision": "",
@@ -212,7 +166,6 @@
             .then(resact => { postSuccess(resact) })
             .catch(err => { postFail(err) })
         
->>>>>>> 0e55c5bb
         })
         .catch(err => { postFail(err) })
 
