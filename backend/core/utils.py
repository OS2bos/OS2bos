--- conflicted
+++ resolved
@@ -713,13 +713,8 @@
             )
             try:
                 historical_case = case.history.as_of(paid_datetime)
-<<<<<<< HEAD
-            except case.DoesNotExist:  # pragma: no cover
-                historical_case = case.history.first()
-=======
             except case.DoesNotExist:
                 historical_case = case.history.earliest()
->>>>>>> 3544033c
             effort_step = historical_case.effort_step
             scaling_step = historical_case.scaling_step
         else:
