--- conflicted
+++ resolved
@@ -6,8 +6,6 @@
 from datetime import date
 from unittest import mock
 
-from django.utils import timezone
-from django.test import TestCase
 from django.contrib.auth import get_user_model
 from parameterized import parameterized
 
@@ -22,11 +20,6 @@
 from core.models import (
     Municipality,
     SchoolDistrict,
-<<<<<<< HEAD
-    FAMILY_DEPT,
-    Section,
-=======
->>>>>>> 3c59ad35
     ActivityDetails,
     Account,
     ApprovalLevel,
