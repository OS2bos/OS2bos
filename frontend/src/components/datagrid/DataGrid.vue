<!-- Copyright (C) 2019 Magenta ApS, http://magenta.dk.
   - Contact: info@magenta.dk.
   -
   - This Source Code Form is subject to the terms of the Mozilla Public
   - License, v. 2.0. If a copy of the MPL was not distributed with this
   - file, You can obtain one at https://mozilla.org/MPL/2.0/. -->

<template>

    <section class="datagrid-container">

        <header class="datagrid-header">

            <div>
                <slot name="datagrid-header"></slot>
            </div>

            <form class="datagrid-filter" @submit.prevent>
                <label for="filter-field" title="Find i liste"></label>
                <input type="search"
                    name="query" 
                    v-model="filterKey"
                    id="filter-field"
                    placeholder="Find i liste ..."
                    :disabled="dataList.length < 1 ? true : false">
            </form>

        </header>
    
        <table class="datagrid" v-if="filteredData.length > 0">
            
            <thead>
                <tr>
                    <th v-if="selectable" style="width: 4.5rem;">
                        <input type="checkbox" 
                            id="datagrid-select-all"
                            @change="toggleAll($event.target.checked)">
                        <label for="datagrid-select-all" 
                            title="Vælg alle"
                            style="margin: 0;">
                        </label>
                    </th>
                    <th v-for="c in columns" 
                        :key="c.key"
                        @click="sortBy(c.key)"
                        :class="`datagrid-filter-th ${ c.class ? c.class : '' }${ sortKey === c.key ? ' active' : '' }`">
                        <span class="arrow" :class="sortOrders[c.key] > 0 ? 'asc' : 'dsc'"></span>
                        {{ c.title }}
                    </th>
                </tr>
            </thead>
            <tbody>
                <tr v-for="d in filteredData" :key="d.id">
                    <td v-if="selectable" style="width: 4.5rem;">
                        <input type="checkbox"
                            :id="`datagrid-select-${ d.id }`"
                            @change="selectEntry($event.target.checked, d)"
                            class="datagrid-single-checkbox">
                        <label :for="`datagrid-select-${ d.id }`"
                               title="Vælg"
                               style="margin: 0;">
                        </label>
                    </td>
                    <template v-for="c in columns">
                        <td v-html="c.display_func ? c.display_func(d) : d[c.key]" 
                            :key="c.key" 
                            :class="c.class"
                            :title="d[c.key]">
                        </td>
                    </template>
                </tr>
                <slot name="datagrid-table-footer"></slot>
            </tbody>
        </table>

        <slot name="datagrid-footer"></slot>

        <p v-if="filteredData.length < 1 && filterKey">Kan ikke finde nogen resultater, der matcher de valgte kriterier</p>

    </section>

</template>

<script>

    export default {

        props: {
            dataList: Array,
            columns: Array,
            selectable: Boolean
        },
        data: function () {
            var sortOrders = {}
            this.columns.forEach(function (c) {
                sortOrders[c.key] = 1
            })
            return {
                sortKey: '',
                sortOrders: sortOrders,
                selection: [],
                filterKey: ''
            }
        },
        computed: {
            filteredData: function () {
                var sortKey = this.sortKey
                var filterKey = this.filterKey && this.filterKey.toLowerCase()
                var order = this.sortOrders[sortKey] || 1
                var list = this.dataList
                if (filterKey) {
                    list = list.filter((row) => {
                        let fewer_keys = Object.keys(row)
                        fewer_keys = fewer_keys.filter((key) => {
                            for (let column in this.columns) {
                                if (this.columns[column].key === key) { // Add "&& this.columns[column].searchable !== false" if you want to exclude some columns in searches
                                    return key
                                }
                            }
                        })
                        return fewer_keys.some(function (key) {
<<<<<<< HEAD
                            console.log(String(row[key]))
=======
>>>>>>> d54c9a08
                            return String(row[key]).toLowerCase().indexOf(filterKey) > -1
                        })
                    })
                }
                if (sortKey) {
                    list = list.slice().sort(function (a, b) {
                        a = a[sortKey]
                        b = b[sortKey]
                        return (a === b ? 0 : a > b ? 1 : -1) * order
                    })
                }
                return list
            }
        },
        methods: {
            sortBy: function(key) {
                this.sortKey = key
                this.sortOrders[key] = this.sortOrders[key] * -1
            },
            toggleAll(check) {
                let checkboxes = document.querySelectorAll('.datagrid-single-checkbox')
                if (check) {
                    checkboxes.forEach(function(node) {
                        node.checked = true
                    })
                    this.selection = this.dataList.slice(0, this.dataList.length + 1)
                } else {
                    checkboxes.forEach(function(node) {
                        node.checked = false
                    })
                    this.selection = []
                }
                this.$emit('selection', this.selection)
            },
            selectEntry: function(checked, entry) {
                let idx = this.selection.findIndex(function(s) {
                    return s.id === entry.id
                })
                if (!checked && idx >= 0) {
                    this.selection.splice(idx,1)
                }
                if (checked && idx < 0) {
                    this.selection.push(entry)
                }
                this.$emit('selection', this.selection)
            }
        }
    }
    
</script>

<style>

    .datagrid-container {
        margin: 0 0 1rem;
    }

    .datagrid {
        margin-top: 0;
    }

    .datagrid th {
        background-color: var(--grey0);
        color: var(--grey10);
        cursor: pointer;
        user-select: none;
        vertical-align: middle;
    }

    .datagrid-filter-th {
        padding-left: 0;
    }

    .datagrid th.active {
        color: var(--grey6);
    }

    .datagrid th.active .arrow {
        opacity: 1; 
    }

    .datagrid .arrow {
        display: inline-block;
        vertical-align: middle;
        width: 0;
        height: 0;
        margin: 0 .25rem 0 .66rem;
        opacity: 0.5;
    }

    .datagrid .arrow.asc {
        border-left: 4px solid transparent;
        border-right: 4px solid transparent;
        border-top: 4px solid var(--grey6);
    }

    .datagrid .arrow.dsc {
        border-left: 4px solid transparent;
        border-right: 4px solid transparent;
        border-bottom: 4px solid var(--grey6);
    }

    .datagrid td {
        vertical-align: middle;
    }

    .datagrid td.datagrid-action {
        padding: 0;
    }

    .datagrid td.datagrid-action a {
        display: block;
        border: none;
        padding: .75rem;
        border-radius: .125rem;
        transition: padding .33s;
    }

    .datagrid td a:hover,
    .datagrid td a:active {
        padding-left: 1.25rem;
    }

    .datagrid-header {
        display: grid;
        grid-template-columns: auto auto;
        margin: 1rem 0;
    }

    .datagrid-filter {
        background-color: transparent;
        display: flex;
        flex-flow: row nowrap;
        align-items: center;
        justify-content: flex-end;
        padding: .5rem 0;
        margin: 0;
    }

    .datagrid-filter label {
        margin: 0 .5rem 0 0;
    }

    .datagrid-filter input {
        width: 8.5rem;
        padding: .125rem .5rem;
        border-color: var(--grey1);
    }

</style><|MERGE_RESOLUTION|>--- conflicted
+++ resolved
@@ -119,10 +119,6 @@
                             }
                         })
                         return fewer_keys.some(function (key) {
-<<<<<<< HEAD
-                            console.log(String(row[key]))
-=======
->>>>>>> d54c9a08
                             return String(row[key]).toLowerCase().indexOf(filterKey) > -1
                         })
                     })
