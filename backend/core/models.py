from datetime import date
from decimal import Decimal

from dateutil import rrule
from dateutil.relativedelta import relativedelta
from django.db import models
from django.db.models import Q
from django.contrib.postgres import fields
from django.contrib.auth.models import AbstractUser
from django.utils.translation import gettext_lazy as _
from django.utils import timezone
from django.core.validators import MinValueValidator
from django_audit_fields.models import AuditModelMixin
from simple_history.models import HistoricalRecords

from core.managers import PaymentQuerySet

# Target group - definitions and choice list.
FAMILY_DEPT = "FAMILY_DEPT"
DISABILITY_DEPT = "DISABILITY_DEPT"
target_group_choices = (
    (FAMILY_DEPT, _("familieafdelingen")),
    (DISABILITY_DEPT, _("handicapafdelingen")),
)

# Effort steps - definitions and choice list.
STEP_ONE = "STEP_ONE"
STEP_TWO = "STEP_TWO"
STEP_THREE = "STEP_THREE"
STEP_FOUR = "STEP_FOUR"
STEP_FIVE = "STEP_FIVE"
STEP_SIX = "STEP_SIX"

effort_steps_choices = (
    (STEP_ONE, _("Trin 1: Tidlig indsats i almenområdet")),
    (STEP_TWO, _("Trin 2: Forebyggelse")),
    (STEP_THREE, _("Trin 3: Hjemmebaserede indsatser")),
    (STEP_FOUR, _("Trin 4: Anbringelse i slægt eller netværk")),
    (STEP_FIVE, _("Trin 5: Anbringelse i forskellige typer af plejefamilier")),
    (STEP_SIX, _("Trin 6: Anbringelse i institutionstilbud")),
)

# Payment methods and choice list.
CASH = "CASH"
SD = "SD"
INVOICE = "INVOICE"
INTERNAL = "INTERNAL"
payment_method_choices = (
    (CASH, _("Udbetaling")),
    (SD, _("SD-LØN")),
    (INVOICE, _("Faktura")),
    (INTERNAL, _("Intern afregning")),
)


class Municipality(models.Model):
    """Represents a Danish municipality."""

    name = models.CharField(max_length=128, verbose_name=_("navn"))

    def __str__(self):
        return f"{self.name}"


class SchoolDistrict(models.Model):
    """Represents a Danish school district."""

    name = models.CharField(max_length=128, verbose_name=_("navn"))

    def __str__(self):
        return f"{self.name}"


class PaymentMethodDetails(models.Model):
    tax_card_choices = (
        ("MAIN_CARD", _("Hovedkort")),
        ("SECONDARY_CARD", _("Bikort")),
    )

    tax_card = models.CharField(
        max_length=128,
        verbose_name=(_("skattekort")),
        choices=tax_card_choices,
    )


class User(AbstractUser):
    team = models.ForeignKey(
        "Team",
        on_delete=models.PROTECT,
        related_name="users",
        null=True,
        # Don't allow creation of users with no team through user interface.
        blank=False,
    )


class Team(models.Model):
    """Represents a team in the administration."""

    name = models.CharField(max_length=128, verbose_name=_("navn"))
    leader = models.ForeignKey(
        User, on_delete=models.PROTECT, related_name="managed_teams"
    )

    def __str__(self):
        return f"{self.name}"


class PaymentSchedule(models.Model):
    """Schedule a payment for an Activity."""

    # Recipient types and choice list.
    INTERNAL = "INTERNAL"
    PERSON = "PERSON"
    COMPANY = "COMPANY"
    recipient_choices = (
        (INTERNAL, _("Intern")),
        (PERSON, _("Person")),
        (COMPANY, _("Firma")),
    )
    recipient_type = models.CharField(
        max_length=128,
        verbose_name=_("betalingsmodtager"),
        choices=recipient_choices,
    )
    recipient_id = models.CharField(max_length=128, verbose_name=_("ID"))
    recipient_name = models.CharField(max_length=128, verbose_name=_("Navn"))

    payment_method = models.CharField(
        max_length=128,
        verbose_name=_("betalingsmåde"),
        choices=payment_method_choices,
    )
    payment_method_details = models.ForeignKey(
        PaymentMethodDetails, null=True, blank=True, on_delete=models.SET_NULL
    )
    DAILY = "DAILY"
    WEEKLY = "WEEKLY"
    MONTHLY = "MONTHLY"
    payment_frequency_choices = (
        (DAILY, _("Dagligt")),
        (WEEKLY, _("Ugentligt")),
        (MONTHLY, _("Månedligt")),
    )
    payment_frequency = models.CharField(
        max_length=128,
        verbose_name=_("betalingsfrekvens"),
        choices=payment_frequency_choices,
    )

    ONE_TIME_PAYMENT = "ONE_TIME_PAYMENT"
    RUNNING_PAYMENT = "RUNNING_PAYMENT"
    PER_HOUR_PAYMENT = "PER_HOUR_PAYMENT"
    PER_DAY_PAYMENT = "PER_DAY_PAYMENT"
    PER_KM_PAYMENT = "PER_KM_PAYMENT"
    payment_type_choices = (
        ((ONE_TIME_PAYMENT), _("Engangsudgift")),
        ((RUNNING_PAYMENT), _("Fast beløb, løbende")),
        ((PER_HOUR_PAYMENT), _("Takst pr. time")),
        ((PER_DAY_PAYMENT), _("Takst pr. døgn")),
        ((PER_KM_PAYMENT), _("Takst pr. kilometer")),
    )
    payment_type = models.CharField(
        max_length=128,
        verbose_name=_("betalingstype"),
        choices=payment_type_choices,
    )
    # number of units to pay, ie. XX kilometres or hours
    payment_units = models.PositiveIntegerField(
        verbose_name=_("betalingsenheder"), blank=True, null=True
    )
    payment_amount = models.DecimalField(
        max_digits=14,
        decimal_places=2,
        verbose_name=_("beløb"),
        validators=[MinValueValidator(Decimal("0.01"))],
    )

    def create_rrule(self, start, end):
        """
        Create a dateutil.rrule based on payment_type/payment_frequency,
        start and end.
        """
        if self.payment_type == self.ONE_TIME_PAYMENT:
            rrule_frequency = rrule.rrule(rrule.DAILY, count=1, dtstart=start)
        elif self.payment_frequency == self.DAILY:
            rrule_frequency = rrule.rrule(
                rrule.DAILY, dtstart=start, until=end
            )
        elif self.payment_frequency == self.WEEKLY:
            rrule_frequency = rrule.rrule(
                rrule.WEEKLY, dtstart=start, until=end
            )
        elif self.payment_frequency == self.MONTHLY:
            # If monthly, choose the first day of the month.
            rrule_frequency = rrule.rrule(
                rrule.MONTHLY, dtstart=start, until=end, bymonthday=1
            )
        else:
            raise ValueError(_("ukendt betalingsfrekvens"))
        return rrule_frequency

    def calculate_per_payment_amount(self, vat_factor):

        if self.payment_type in [self.ONE_TIME_PAYMENT, self.RUNNING_PAYMENT]:
            return self.payment_amount / 100 * vat_factor
        elif self.payment_type in [
            self.PER_HOUR_PAYMENT,
            self.PER_DAY_PAYMENT,
            self.PER_KM_PAYMENT,
        ]:
            return (
                (self.payment_units * self.payment_amount) / 100 * vat_factor
            )
        else:
            raise ValueError(_("ukendt betalingstype"))

    def generate_payments(self, start, end=None, vat_factor=Decimal("100")):
        """
        Generates payments with a start and end.
        """
        # If no end is specified, choose end of the next year.
        if not end:
            today = date.today()
            end = today.replace(
                year=today.year + 1, month=date.max.month, day=date.max.day
            )

        rrule_frequency = self.create_rrule(start, end)

        dates = list(rrule_frequency)

        for date_obj in dates:
            Payment.objects.create(
                date=date_obj,
                recipient_type=self.recipient_type,
                recipient_id=self.recipient_id,
                recipient_name=self.recipient_name,
                payment_method=self.payment_method,
                amount=self.calculate_per_payment_amount(vat_factor),
                payment_schedule=self,
            )

    def synchronize_payments(self, start, end, vat_factor=Decimal("100")):
        """
        Synchronize an existing number of payments for a new end_date.
        """
        today = date.today()

        # If no existing payments is generated we can't do anything.
        if not self.payments.exists():
            return

        newest_payment = self.payments.order_by("-date").first()

        # The new start_date should be based on the newest payment date
        # and the payment frequency.
        if self.payment_frequency == PaymentSchedule.DAILY:
            new_start = newest_payment.date + relativedelta(days=1)
        elif self.payment_frequency == PaymentSchedule.WEEKLY:
            new_start = newest_payment.date + relativedelta(weeks=1)
        elif self.payment_frequency == PaymentSchedule.MONTHLY:
            new_start = newest_payment.date + relativedelta(months=1)
        else:
            raise ValueError(_("ukendt betalingsfrekvens"))

        # Handle the case where an end_date is set in the future
        # after already having generated payments with no end_date.
        if end and (new_start < end):
            self.generate_payments(new_start, end, vat_factor)

        # Handle the case where an end_date is set in the past after
        # already having generated payments with no end_date
        if end and (newest_payment.date > end):
            self.payments.filter(date__gt=end).delete()

        # If end is unbounded and the newest payment has a date less than
        # 6 months from now we can generate new payments for another period.
        if not end and (newest_payment.date < today + relativedelta(months=6)):
            self.generate_payments(new_start, end, vat_factor)


class Payment(models.Model):
    """Represents an amount paid to a supplier - amount, recpient, date.

    These may be entered manually, but ideally they should be imported
    from an accounts payable system."""

    objects = PaymentQuerySet.as_manager()

    date = models.DateField(verbose_name=_("betalingsdato"))

    recipient_type = models.CharField(
        max_length=128,
        verbose_name=_("betalingsmodtager"),
        choices=PaymentSchedule.recipient_choices,
    )
    recipient_id = models.CharField(max_length=128, verbose_name=_("ID"))
    recipient_name = models.CharField(max_length=128, verbose_name=_("Navn"))

    payment_method = models.CharField(
        max_length=128,
        verbose_name=_("betalingsmåde"),
        choices=payment_method_choices,
    )
    amount = models.DecimalField(
        max_digits=14,
        decimal_places=2,
        verbose_name=_("beløb"),
        validators=[MinValueValidator(Decimal("0.01"))],
    )
    paid = models.BooleanField(default=False, verbose_name=_("betalt"))

    payment_schedule = models.ForeignKey(
        PaymentSchedule, on_delete=models.CASCADE, related_name="payments"
    )

    def __str__(self):
        return f"{self.date} - {self.amount}"


class Case(AuditModelMixin, models.Model):
    """A case, covering one child - corresponding to a Hovedsag in SBSYS."""

    sbsys_id = models.CharField(
        unique=True, max_length=128, verbose_name=_("SBSYS-ID")
    )
    cpr_number = models.CharField(max_length=12, verbose_name=_("cpr-nummer"))
    name = models.CharField(max_length=128, verbose_name=_("Navn"))
    case_worker = models.ForeignKey(
        User,
        verbose_name=_("sagsbehandler"),
        related_name="cases",
        on_delete=models.PROTECT,
    )
    team = models.ForeignKey(
        Team,
        verbose_name=_("team"),
        related_name="cases",
        on_delete=models.PROTECT,
        null=True,
        blank=True,
    )
    district = models.ForeignKey(
        SchoolDistrict,
        related_name="cases",
        verbose_name=_("skoledistrikt"),
        on_delete=models.PROTECT,
        null=True,
        blank=True,
    )
    paying_municipality = models.ForeignKey(
        Municipality,
        verbose_name=_("betalingskommune"),
        related_name="pays_for",
        on_delete=models.PROTECT,
    )
    acting_municipality = models.ForeignKey(
        Municipality,
        verbose_name=_("handlekommune"),
        related_name="acts_on",
        on_delete=models.PROTECT,
    )
    residence_municipality = models.ForeignKey(
        Municipality,
        verbose_name=_("bopælskommune"),
        related_name="resident_clients",
        on_delete=models.PROTECT,
    )
    target_group = models.CharField(
        max_length=128,
        verbose_name=_("målgruppe"),
        choices=target_group_choices,
    )
    effort_step = models.CharField(
        max_length=128,
        choices=effort_steps_choices,
        verbose_name=_("indsatstrappe"),
    )
    scaling_step = models.PositiveSmallIntegerField(
        verbose_name=_("skaleringstrappe"),
        choices=[(i, i) for i in range(1, 11)],
    )
    refugee_integration = models.BooleanField(
        verbose_name=_("integrationsindsatsen"), default=False
    )
    cross_department_measure = models.BooleanField(
        verbose_name=_("tværgående ungeindsats"), default=False
    )
    # We only need to store historical records of
    # effort_step, scaling_step, case_worker,
    # thus we can exclude everything else.
    history = HistoricalRecords(
        excluded_fields=[
            "refugee_integration",
            "cross_department_measure",
            "target_group",
            "residence_municipality",
            "acting_municipality",
            "paying_municipality",
            "district",
            "name",
            "cpr_number",
            "sbsys_id",
        ]
    )


class ApprovalLevel(models.Model):
    name = models.CharField(max_length=128, verbose_name=_("navn"))

    def __str__(self):
        return f"{self.name}"


class Section(models.Model):
    """Law sections and the corresponding KLE codes.

    Each section is associated with the target group for which it is
    allowed as well as the action steps allowed.
    """

    paragraph = models.CharField(max_length=128, verbose_name=_("paragraf"))
    kle_number = models.CharField(max_length=128, verbose_name=_("KLE-nummer"))
    text = models.TextField(verbose_name=_("forklarende tekst"))
    allowed_for_family_target_group = models.BooleanField(
        verbose_name=_("tilladt for familieafdelingen"), default=False
    )
    allowed_for_disability_target_group = models.BooleanField(
        verbose_name=_("tilladt for handicapafdelingen"), default=False
    )
    allowed_for_steps = fields.ArrayField(
        models.CharField(max_length=128, choices=effort_steps_choices), size=6
    )
    law_text_name = models.CharField(
        max_length=128, verbose_name=_("lov tekst navn")
    )
    sbsys_template_id = models.CharField(
        max_length=128,
        verbose_name=_("SBSYS skabelon-id"),
        blank=True,
        null=True,
    )

    def __str__(self):
        return f"{self.paragraph} - {self.kle_number}"


class Appropriation(AuditModelMixin, models.Model):
    """An appropriation of funds in a Case - corresponds to a Sag in SBSYS."""

    sbsys_id = models.CharField(
        unique=True, max_length=128, verbose_name=_("SBSYS-ID")
    )
    section = models.ForeignKey(
        Section,
        related_name="appropriations",
        null=True,
        blank=True,
        on_delete=models.SET_NULL,
    )

    # Status - definitions and choice list.
    STATUS_DRAFT = "DRAFT"
    STATUS_BUDGETED = "BUDGETED"
    STATUS_GRANTED = "GRANTED"
    STATUS_DISCONTINUED = "DISCONTINUED"
    status_choices = (
        (STATUS_DRAFT, _("kladde")),
        (STATUS_BUDGETED, _("disponeret")),
        (STATUS_GRANTED, _("bevilget")),
        (STATUS_DISCONTINUED, _("udgået")),
    )
    status = models.CharField(
        verbose_name=_("status"), max_length=16, choices=status_choices
    )

    approval_level = models.ForeignKey(
        ApprovalLevel,
        related_name="appropriations",
        null=True,
        blank=True,
        on_delete=models.SET_NULL,
    )
    approval_note = models.TextField(
        verbose_name=_("evt. bemærkning"), blank=True
    )

    case = models.ForeignKey(
        Case, on_delete=models.CASCADE, related_name="appropriations"
    )

    @property
<<<<<<< HEAD
    def total_granted_this_year(self):
        """
        Retrieve total amount granted this year for payments related to
        this Appropriation (both main and supplementary activities).
        """
        all_activities = (
            (
                self.activities.all()
                | Activity.objects.filter(
                    main_activity__in=self.activities.all()
                )
            )
            .filter(status=Activity.STATUS_GRANTED)
            .distinct()
        )

        this_years_payments = Payment.objects.filter(
            payment_schedule__activity__in=all_activities
        ).in_this_year()

        return this_years_payments.amount_sum()

    @property
    def total_expected_this_year(self):
        """
        Retrieve total amount expected this year for payments related to
        this Appropriation.

        we take into account granted payments but overrule with expected
        if it modifies another activity.
        """
        all_activities = (
            self.activities.all()
            | Activity.objects.filter(main_activity__in=self.activities.all())
        ).distinct()

        all_activities = all_activities.filter(
            Q(status=Activity.STATUS_GRANTED, modified_by__isnull=True)
            | Q(status=Activity.STATUS_EXPECTED)
        )

        this_years_payments = Payment.objects.filter(
            payment_schedule__activity__in=all_activities
        ).in_this_year()

        return this_years_payments.amount_sum()
=======
    def main_activity(self):
        """Return main activity, if any."""
        f = self.activities.filter(activity_type=Activity.MAIN_ACTIVITY)
        if f.exists():
            # Invariant: There is only one main activity.
            return f.first()

    @property
    def supplementary_activities(self):
        """Return all non-main activities."""
        f = self.activities.filter(activity_type=Activity.SUPPL_ACTIVITY)
        return (a for a in f)

    @property
    def payment_plan(self):
        # TODO:
        pass  # pragma: no cover
>>>>>>> 92729ce1

    def __str__(self):
        return f"{self.sbsys_id} - {self.section}"


class ServiceProvider(models.Model):
    """
    Class containing information for a specific service provider.
    """

    cvr_number = models.CharField(max_length=8, blank=True)
    name = models.CharField(max_length=128, blank=False)
    vat_factor = models.DecimalField(
        default=100.0,
        max_digits=5,
        decimal_places=2,
        validators=[MinValueValidator(Decimal("0.01"))],
    )


class ActivityDetails(models.Model):
    """Class containing all services offered by this municipality.

    Each service is associated with the legal articles for which it is
    allowed as well as a price range.
    """

    name = models.CharField(max_length=128, verbose_name=_("Navn"))
    activity_id = models.CharField(
        max_length=128, verbose_name=_("Aktivitets ID")
    )
    max_tolerance_in_percent = models.PositiveSmallIntegerField(
        verbose_name=_("Max tolerance i procent")
    )
    max_tolerance_in_dkk = models.PositiveIntegerField(
        verbose_name=_("Max tolerance i DKK")
    )
    main_activity_for = models.ManyToManyField(
        Section, related_name="main_activities"
    )
    supplementary_activity_for = models.ManyToManyField(
        Section, related_name="supplementary_activities"
    )
    service_providers = models.ManyToManyField(
        ServiceProvider, related_name="supplied_activities"
    )

    def __str__(self):
        return f"{self.activity_id} - {self.name}"


class Activity(AuditModelMixin, models.Model):
    """An activity is a specific service provided within an appropriation."""

    # The details object contains the name, tolerance, etc. of the service.
    details = models.ForeignKey(ActivityDetails, on_delete=models.PROTECT)

    # Status - definitions and choice list.
    STATUS_DRAFT = "DRAFT"
    STATUS_EXPECTED = "EXPECTED"
    STATUS_GRANTED = "GRANTED"
    status_choices = (
        (STATUS_DRAFT, _("kladde")),
        (STATUS_EXPECTED, _("forventet")),
        (STATUS_GRANTED, _("bevilget")),
    )
    status = models.CharField(
        verbose_name=_("status"), max_length=128, choices=status_choices
    )

    start_date = models.DateField(verbose_name=_("startdato"))
    end_date = models.DateField(
        verbose_name=_("slutdato"), null=True, blank=True
    )

    # Activity types and choice list.
    MAIN_ACTIVITY = "MAIN_ACTIVITY"
    SUPPL_ACTIVITY = "SUPPL_ACTIVITY"
    type_choices = (
        (MAIN_ACTIVITY, _("hovedaktivitet")),
        (SUPPL_ACTIVITY, _("følgeaktivitet")),
    )

    activity_type = models.CharField(
        max_length=128, verbose_name=_("type"), choices=type_choices
    )

    payment_plan = models.OneToOneField(
        PaymentSchedule,
        on_delete=models.CASCADE,
        verbose_name=_("betalingsplan"),
        null=True,
        blank=True,
    )

    # An expected change modifies another actitvity and will eventually
    # be merged with it.
    modifies = models.ForeignKey(
        "self",
        null=True,
        blank=True,
        related_name="modified_by",
        on_delete=models.CASCADE,
    )
    # The appropriation that owns this activity.
    appropriation = models.ForeignKey(
        Appropriation, related_name="activities", on_delete=models.CASCADE
    )

    service_provider = models.ForeignKey(
        ServiceProvider,
        null=True,
        blank=True,
        related_name="activities",
        on_delete=models.SET_NULL,
    )

    note = models.TextField(null=True, blank=True, max_length=1000)

<<<<<<< HEAD
    @property
    def monthly_payment_plan(self):
        payments = Payment.objects.filter(payment_schedule__activity=self)
        return payments.bin_in_monthly_amounts()

    @property
    def total_cost_this_year(self):
        now = timezone.now()
        payments = Payment.objects.filter(
            payment_schedule__activity=self
        ).filter(date__year=now.year)

        return payments.amount_sum()

    @property
    def total_cost(self):
        payments = Payment.objects.filter(payment_schedule__activity=self)
        return payments.amount_sum()
=======
    def total_amount(self):
        if not self.payment_plan:
            payment_amount = 0
        else:
            payment_amount = self.payment_plan.payments.aggregate(
                amount_sum=Coalesce(Sum("amount"), 0)
            )["amount_sum"]

        supplementary_amount = self.appropriation.activities.filter(
            activity_type=Activity.MAIN_ACTIVITY
        ).aggregate(
            amount_sum=Coalesce(Sum("payment_plan__payments__amount"), 0)
        )[
            "amount_sum"
        ]

        return payment_amount + supplementary_amount
>>>>>>> 92729ce1

    def save(self, *args, **kwargs):
        super().save(*args, **kwargs)

        vat_factor = Decimal("100")
        if self.service_provider:
            vat_factor = self.service_provider.vat_factor

        if self.payment_plan:
            if self.payment_plan.payments.exists():
                self.payment_plan.synchronize_payments(
                    self.start_date, self.end_date, vat_factor
                )
            else:
                self.payment_plan.generate_payments(
                    self.start_date, self.end_date, vat_factor
                )


class RelatedPerson(models.Model):
    """A person related to a Case, e.g. as a parent or sibling."""

    relation_type = models.CharField(
        max_length=128, verbose_name=_("relation")
    )
    cpr_number = models.CharField(
        max_length=12, verbose_name=_("cpr-nummer"), blank=True
    )
    name = models.CharField(max_length=128, verbose_name=_("navn"))
    related_case = models.CharField(
        max_length=128, verbose_name=_("SBSYS-sag"), blank=True
    )

    main_case = models.ForeignKey(
        Case, related_name="related_persons", on_delete=models.CASCADE
    )

    @staticmethod
    def serviceplatformen_to_related_person(data):
        """
        Convert data from Serviceplatformen to our RelatedPerson model data.
        """
        converter_dict = {
            "cprnr": "cpr_number",
            "relation": "relation_type",
            "adresseringsnavn": "name",
        }
        return {
            converter_dict[k]: v
            for (k, v) in data.items()
            if k in converter_dict
        }


class Account(models.Model):
    """Class containing account numbers.

    Should have a different number for each (ActivityDetails, Section) pair.
    """

    number = models.CharField(max_length=128)
    activity = models.ForeignKey(
        ActivityDetails, null=False, on_delete=models.CASCADE
    )
    section = models.ForeignKey(Section, null=False, on_delete=models.CASCADE)

    def __str__(self):
        return f"{self.number} - {self.activity} - {self.section}"

    class Meta:
        constraints = [
            models.UniqueConstraint(
                fields=["activity", "section"], name="unique_account_number"
            )
        ]<|MERGE_RESOLUTION|>--- conflicted
+++ resolved
@@ -492,21 +492,34 @@
     )
 
     @property
-<<<<<<< HEAD
     def total_granted_this_year(self):
         """
         Retrieve total amount granted this year for payments related to
         this Appropriation (both main and supplementary activities).
         """
-        all_activities = (
-            (
-                self.activities.all()
-                | Activity.objects.filter(
-                    main_activity__in=self.activities.all()
-                )
-            )
-            .filter(status=Activity.STATUS_GRANTED)
-            .distinct()
+        granted_activities = self.activities.all().filter(
+            status=Activity.STATUS_GRANTED
+        )
+
+        this_years_payments = Payment.objects.filter(
+            payment_schedule__activity__in=granted_activities
+        ).in_this_year()
+
+        return this_years_payments.amount_sum()
+
+    @property
+    def total_expected_this_year(self):
+        """
+        Retrieve total amount expected this year for payments related to
+        this Appropriation.
+
+        we take into account granted payments but overrule with expected
+        if it modifies another activity.
+        """
+
+        all_activities = self.activities.filter(
+            Q(status=Activity.STATUS_GRANTED, modified_by__isnull=True)
+            | Q(status=Activity.STATUS_EXPECTED)
         )
 
         this_years_payments = Payment.objects.filter(
@@ -516,30 +529,6 @@
         return this_years_payments.amount_sum()
 
     @property
-    def total_expected_this_year(self):
-        """
-        Retrieve total amount expected this year for payments related to
-        this Appropriation.
-
-        we take into account granted payments but overrule with expected
-        if it modifies another activity.
-        """
-        all_activities = (
-            self.activities.all()
-            | Activity.objects.filter(main_activity__in=self.activities.all())
-        ).distinct()
-
-        all_activities = all_activities.filter(
-            Q(status=Activity.STATUS_GRANTED, modified_by__isnull=True)
-            | Q(status=Activity.STATUS_EXPECTED)
-        )
-
-        this_years_payments = Payment.objects.filter(
-            payment_schedule__activity__in=all_activities
-        ).in_this_year()
-
-        return this_years_payments.amount_sum()
-=======
     def main_activity(self):
         """Return main activity, if any."""
         f = self.activities.filter(activity_type=Activity.MAIN_ACTIVITY)
@@ -557,7 +546,6 @@
     def payment_plan(self):
         # TODO:
         pass  # pragma: no cover
->>>>>>> 92729ce1
 
     def __str__(self):
         return f"{self.sbsys_id} - {self.section}"
@@ -677,11 +665,10 @@
 
     note = models.TextField(null=True, blank=True, max_length=1000)
 
-<<<<<<< HEAD
     @property
     def monthly_payment_plan(self):
         payments = Payment.objects.filter(payment_schedule__activity=self)
-        return payments.bin_in_monthly_amounts()
+        return payments.group_by_monthly_amounts()
 
     @property
     def total_cost_this_year(self):
@@ -696,25 +683,6 @@
     def total_cost(self):
         payments = Payment.objects.filter(payment_schedule__activity=self)
         return payments.amount_sum()
-=======
-    def total_amount(self):
-        if not self.payment_plan:
-            payment_amount = 0
-        else:
-            payment_amount = self.payment_plan.payments.aggregate(
-                amount_sum=Coalesce(Sum("amount"), 0)
-            )["amount_sum"]
-
-        supplementary_amount = self.appropriation.activities.filter(
-            activity_type=Activity.MAIN_ACTIVITY
-        ).aggregate(
-            amount_sum=Coalesce(Sum("payment_plan__payments__amount"), 0)
-        )[
-            "amount_sum"
-        ]
-
-        return payment_amount + supplementary_amount
->>>>>>> 92729ce1
 
     def save(self, *args, **kwargs):
         super().save(*args, **kwargs)
