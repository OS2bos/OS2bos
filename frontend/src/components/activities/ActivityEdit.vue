--- conflicted
+++ resolved
@@ -4,68 +4,8 @@
         <h1 v-if="create_mode">Opret Aktivitet</h1>
         <h1 v-else>Redigér Aktivitet</h1>
 
-<<<<<<< HEAD
         <div class="row">
             <div class="column">
-=======
-            <fieldset>
-                <legend>Status</legend>
-                <input type="radio" id="field-status-granted" value="GRANTED" v-model="act.status">
-                <label for="field-status-granted">Bevilling</label>
-                <input type="radio" id="field-status-expected" value="EXPECTED" v-model="act.status">
-                <label for="field-status-expected">Forventning</label>
-            </fieldset>
-            <fieldset>
-                <legend>Type</legend>
-                <input type="radio" id="field-type-main" value="MAIN_ACTIVITY" v-model="act.activity_type">
-                <label for="field-type-main">Hovedaktivitet</label>
-                <input type="radio" id="field-type-suppl" value="SUPPL_ACTIVITY" v-model="act.activity_type">
-                <label for="field-type-suppl">Følgeaktivitet</label>
-                <input type="radio" id="field-type-expected" value="EXPECTED_CHANGE" v-model="act.activity_type">
-                <label for="field-type-expected">Forventning</label>
-            </fieldset>
-            <fieldset>
-                <label for="selectField">Aktivitet</label>
-                <list-picker :dom-id="'selectField'" :selected-id="act.details" @selection="changeActivity" :list="activities" />
-            </fieldset>
-            <fieldset>
-                <label for="field-startdate">Startdato</label>
-                <input type="date" id="field-startdate" v-model="act.start_date">
-            </fieldset>
-            <fieldset>
-                <label for="field-enddate">Slutdato</label>
-                <input type="date" id="field-enddate" v-model="act.end_date">
-            </fieldset>
-            <hr>
-            <fieldset>
-                <label for="field-cost">Bevilget beløb</label>
-                <input type="number" id="field-cost" value="0">
-            </fieldset>
-            <fieldset>
-                <legend>Udgiftstype</legend>
-                <input type="radio" id="field-cost-single" :value="false">
-                <label for="field-cost-single">Følgeydelse</label>
-                <input type="radio" id="field-cost-recurring" :value="true">
-                <label for="field-cost-recurring">Enkeltudgift</label>
-            </fieldset>
-            <fieldset>
-                <label for="field-note">Bemærkning</label>
-                <textarea id="field-note"></textarea>
-            </fieldset>
-            <hr>
-            <fieldset>
-                <legend>Betalingsmodtager</legend>
-                <input type="radio" id="field-payment-type-inherit" value="inherit">
-                <label for="field-payment-type-inherit">Samme som hovedydelsen</label>
-                <input type="radio" id="field-payment-type-intern" value="intern">
-                <label for="field-payment-type-intern">Intern</label>
-                <input type="radio" id="field-payment-type-person" value="person">
-                <label for="field-payment-type-person">Person</label>
-                <input type="radio" id="field-payment-type-firm" value="firma">
-                <label for="field-payment-type-firm">Firma</label>
-            </fieldset>
-            <template>
->>>>>>> develop
                 <fieldset>
                     <legend>Status</legend>
                     <input type="checkbox" id="field-status-expected" v-model="act_status_expected">
@@ -161,7 +101,6 @@
                     details: this.act.details,
                     note: this.act.note
                 }
-<<<<<<< HEAD
                  let data_payee = {
                     recipient_type: this.pay.payment_receiver.selected,
                     recipient_id: this.pay.payment_receiver.payee_id,
@@ -172,14 +111,7 @@
                     payment_units: this.pay.payment_amount.units,
                     payment_amount: this.pay.payment_amount.amount
                 }
-                if (this.act_status_expected) {
-                    data.status = 'EXPECTED'
-                } else {
-                    data.status = 'GRANTED'
-                }
-=======
                 data.status = this.act_status_expected ? 'EXPECTED' : 'GRANTED'
->>>>>>> ba996ccb
                 if (!this.create_mode) {
                     data.id = this.act.id
                     data.appropriation = this.activityObj.appropriation
