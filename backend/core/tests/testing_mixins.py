--- conflicted
+++ resolved
@@ -11,27 +11,26 @@
     Activity,
     PaymentSchedule,
     ActivityDetails,
-<<<<<<< HEAD
     Appropriation,
     Payment,
-=======
     Section,
-    Appropriation,
->>>>>>> 92729ce1
 )
+
+
+User = get_user_model()
 
 
 class CaseMixin:
     @staticmethod
-    def create_case():
-        case_worker = get_user_model().objects.create(
-            username="Orla Frøsnapper"
+    def create_case(sbsys_id="13212"):
+        case_worker, _ = User.objects.get_or_create(username="Orla Frøsnapper")
+        team, _ = Team.objects.get_or_create(name="FCK", leader=case_worker)
+        municipality, _ = Municipality.objects.get_or_create(name="København")
+        district, _ = SchoolDistrict.objects.get_or_create(
+            name="Baltorpskolen"
         )
-        team = Team.objects.create(name="FCK", leader=case_worker)
-        municipality = Municipality.objects.create(name="København")
-        district = SchoolDistrict.objects.create(name="Baltorpskolen")
         case = Case.objects.create(
-            sbsys_id="13212",
+            sbsys_id=sbsys_id,
             cpr_number="0205891234",
             name="Jens Jensen",
             case_worker=case_worker,
@@ -47,7 +46,7 @@
 
     @staticmethod
     def create_case_as_json():
-        case_worker = get_user_model().objects.create(username="Andersine And")
+        case_worker = User.objects.create(username="Andersine And")
         team = Team.objects.create(name="Brøndby", leader=case_worker)
         municipality_id = Municipality.objects.create(name="Andeby").id
         district = SchoolDistrict.objects.create(
@@ -98,15 +97,33 @@
         status=Activity.STATUS_DRAFT,
         **kwargs
     ):
-        case = CaseMixin.create_case()
-        section = Section.objects.create(
+        case_worker, _ = User.objects.get_or_create(username="Orla Frøsnapper")
+        team, _ = Team.objects.get_or_create(name="FCK", leader=case_worker)
+        municipality, _ = Municipality.objects.get_or_create(name="København")
+        district, _ = SchoolDistrict.objects.get_or_create(
+            name="Baltorpskolen"
+        )
+        case, _ = Case.objects.get_or_create(
+            sbsys_id="test",
+            cpr_number="0205891234",
+            name="Jens Jensen",
+            case_worker=case_worker,
+            team=team,
+            scaling_step=1,
+            effort_step="STEP_ONE",
+            acting_municipality=municipality,
+            district=district,
+            paying_municipality=municipality,
+            residence_municipality=municipality,
+        )
+        section, _ = Section.objects.get_or_create(
             paragraph="ABL-105-2",
             kle_number="27.45.04",
             text="Lov om almene boliger",
             allowed_for_steps=[],
             law_text_name="Lov om almene boliger",
         )
-        appropriation = Appropriation.objects.create(
+        appropriation, _ = Appropriation.objects.get_or_create(
             sbsys_id="XXX-YYY-ZZZ", section=section, case=case
         )
         activity_details = ActivityDetails.objects.create(
@@ -117,8 +134,8 @@
             start_date=start_date,
             end_date=end_date,
             details=activity_details,
-<<<<<<< HEAD
             status=status,
+            appropriation=appropriation,
             **kwargs
         )
         return activity
@@ -128,14 +145,14 @@
     @staticmethod
     def create_appropriation(sbsys_id="test"):
         # create the related case
-        case_worker = get_user_model().objects.create(
-            username="Orla Frøsnapper"
+        case_worker, _ = get_user_model().objects.get_or_create(
+            username="Benny Badekar"
         )
-        team = Team.objects.create(name="FCK", leader=case_worker)
-        municipality = Municipality.objects.create(name="København")
-        district = SchoolDistrict.objects.create(name="Baltorpskolen")
+        team, _ = Team.objects.get_or_create(name="ÅB", leader=case_worker)
+        municipality, _ = Municipality.objects.get_or_create(name="Århus")
+        district, _ = SchoolDistrict.objects.get_or_create(name="Skovlunde")
         case = Case.objects.create(
-            sbsys_id="13212",
+            sbsys_id=sbsys_id,
             cpr_number="0205891234",
             name="Jens Jensen",
             case_worker=case_worker,
@@ -169,8 +186,5 @@
             date=date,
             amount=amount,
             payment_schedule=payment_schedule,
-=======
-            appropriation=appropriation,
->>>>>>> 92729ce1
         )
         return payment