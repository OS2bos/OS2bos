--- conflicted
+++ resolved
@@ -71,28 +71,14 @@
 class AppropriationSerializer(serializers.ModelSerializer):
     activities = ActivitySerializer(many=True, read_only=True)
 
-<<<<<<< HEAD
+    class Meta:
+        model = Appropriation
+        fields = "__all__"
+
+
 class PaymentSerializer(serializers.ModelSerializer):
     class Meta:
         model = Payment
-=======
-    class Meta:
-        model = Appropriation
->>>>>>> 2e72e4e8
-        fields = "__all__"
-
-
-class PaymentMethodDetailsSerializer(serializers.ModelSerializer):
-    class Meta:
-        model = PaymentMethodDetails
-        fields = "__all__"
-
-
-class PaymentScheduleSerializer(serializers.ModelSerializer):
-    payments = PaymentSerializer(many=True, read_only=True)
-
-    class Meta:
-        model = PaymentSchedule
         fields = "__all__"
 
 
