import store from '../../store.js'

function municipalityId2name(id) {
    const muni_list = store.getters.getMunis
    if (muni_list) {
        let muni = muni_list.find(function(element) {
            return element.id === id;
        })
        return muni.name
    } else {
        return 'Ikke tilgængelig'
    }
}

function districtId2name(id) {
    const dist_list = store.getters.getDistricts
    if (dist_list) {
        let dist = dist_list.find(function(element) {
            return element.id === id;
        })
        return dist.name
    } else {
        return 'Ikke tilgængelig'
    }
}

function activityId2name(id) {
    const act_list = store.getters.getActivities
    if (id) {
        let act = act_list.find(function(element) {
            return element.id === id;
        })
        return act.name
    } else {
        return 'Ikke tilgængelig'
    }
}

function sectionId2name(id) {
    const section_list = store.getters.getSections
    if (section_list) {
        let sec = section_list.find(function(element) {
            return element.id === parseInt(id);
        })
        return `${ sec.paragraph } ${ sec.kle_number } ${ sec.text }`
    } else {
        return 'Ikke tilgængelig'
    }
}

function displayStatus(status) {
    let status_str = ''
    switch(status) {
        case 'DRAFT':
            status_str = 'kladde'
            break;
        case 'BUDGETED':
            status_str = 'forventet'
            break;
        case 'GRANTED':
            status_str = 'bevilget'
            break;
        case 'DISCONTINUED':
            status_str = 'udgået'
            break;
        default:
            status_str = 'ukendt status'
    }
    return `<span class="label label-${ status }">${ status_str }</span>`
}

export {
    municipalityId2name, 
    districtId2name,
<<<<<<< HEAD
    activityId2name,
    sectionId2name
=======
    sectionId2name,
    displayStatus
>>>>>>> 0a69c683
}<|MERGE_RESOLUTION|>--- conflicted
+++ resolved
@@ -72,11 +72,7 @@
 export {
     municipalityId2name, 
     districtId2name,
-<<<<<<< HEAD
     activityId2name,
-    sectionId2name
-=======
     sectionId2name,
     displayStatus
->>>>>>> 0a69c683
 }