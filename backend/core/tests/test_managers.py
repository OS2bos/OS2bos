from datetime import date, timedelta
from decimal import Decimal

from django.test import TestCase
from django.utils import timezone

<<<<<<< HEAD
from core.tests.testing_utils import create_payment_schedule, create_payment
from core.models import Payment
=======
from core.tests.testing_utils import (
    create_payment,
    BasicTestMixin,
    create_case,
    create_appropriation,
    create_payment_schedule,
    create_activity,
)
from core.models import Payment, PaymentSchedule, Activity, Case
>>>>>>> 3f826232


class PaymentQuerySetTestCase(TestCase):
    def test_in_this_year_true(self):
        payment_schedule = create_payment_schedule()
        payment = create_payment(payment_schedule)
        self.assertIn(payment, Payment.objects.in_this_year())

    def test_in_this_year_false(self):
        now = timezone.now()
        payment_schedule = create_payment_schedule()
        payment = create_payment(
            payment_schedule, date=date(year=now.year - 1, month=1, day=1)
        )

        self.assertNotIn(payment, Payment.objects.in_this_year())

    def test_amount_sum(self):
        payment_schedule = create_payment_schedule()
        create_payment(payment_schedule, amount=Decimal("1000"))
        create_payment(payment_schedule, amount=Decimal("100"))
        create_payment(payment_schedule, amount=Decimal("50"))

        self.assertEqual(Payment.objects.amount_sum(), Decimal("1150"))

    def test_group_by_monthly_amounts(self):
        payment_schedule = create_payment_schedule()
        create_payment(
            payment_schedule,
            amount=Decimal("1000"),
            date=date(year=2019, month=1, day=1),
        )
        create_payment(
            payment_schedule,
            amount=Decimal("100"),
            date=date(year=2019, month=2, day=1),
        )
        create_payment(
            payment_schedule,
            amount=Decimal("50"),
            date=date(year=2019, month=3, day=1),
        )

        expected = [
            {"date_month": "2019-01", "amount": Decimal("1000")},
            {"date_month": "2019-02", "amount": Decimal("100")},
            {"date_month": "2019-03", "amount": Decimal("50")},
        ]
        self.assertEqual(
            [entry for entry in Payment.objects.group_by_monthly_amounts()],
            expected,
        )


class CaseQuerySetTestCase(TestCase, BasicTestMixin):
    @classmethod
    def setUpTestData(cls):
        cls.basic_setup()

    def test_expired_one_expired_one_ongoing(self):
        now_date = timezone.now().date()
        case = create_case(
            self.case_worker, self.team, self.municipality, self.district
        )
        appropriation = create_appropriation(case=case)
        payment_schedule = create_payment_schedule(
            payment_frequency=PaymentSchedule.DAILY,
            payment_type=PaymentSchedule.RUNNING_PAYMENT,
        )
        # create an expired main activity
        create_activity(
            case=case,
            appropriation=appropriation,
            start_date=now_date - timedelta(days=3),
            end_date=now_date - timedelta(days=2),
            activity_type=Activity.MAIN_ACTIVITY,
            status=Activity.STATUS_GRANTED,
            payment_plan=payment_schedule,
        )
        payment_schedule = create_payment_schedule(
            payment_frequency=PaymentSchedule.DAILY,
            payment_type=PaymentSchedule.RUNNING_PAYMENT,
        )
        # create an ongoing main activity
        create_activity(
            case=case,
            appropriation=appropriation,
            start_date=now_date - timedelta(days=1),
            end_date=now_date + timedelta(days=1),
            activity_type=Activity.MAIN_ACTIVITY,
            status=Activity.STATUS_GRANTED,
            payment_plan=payment_schedule,
        )
        # create a second appropriation
        appropriation = create_appropriation(case=case, sbsys_id="6521")
        payment_schedule = create_payment_schedule(
            payment_frequency=PaymentSchedule.DAILY,
            payment_type=PaymentSchedule.RUNNING_PAYMENT,
        )
        # create an expired main activity
        create_activity(
            case=case,
            appropriation=appropriation,
            start_date=now_date - timedelta(days=3),
            end_date=now_date - timedelta(days=2),
            activity_type=Activity.MAIN_ACTIVITY,
            status=Activity.STATUS_GRANTED,
            payment_plan=payment_schedule,
        )
        payment_schedule = create_payment_schedule(
            payment_frequency=PaymentSchedule.DAILY,
            payment_type=PaymentSchedule.RUNNING_PAYMENT,
        )
        # create an ongoing main activity
        create_activity(
            case=case,
            appropriation=appropriation,
            start_date=now_date - timedelta(days=1),
            end_date=now_date + timedelta(days=1),
            activity_type=Activity.MAIN_ACTIVITY,
            status=Activity.STATUS_GRANTED,
            payment_plan=payment_schedule,
        )
        expired_cases = Case.objects.all().expired()
        ongoing_cases = Case.objects.all().ongoing()
        self.assertEqual(expired_cases.count(), 0)
        self.assertEqual(ongoing_cases.count(), 1)

    def test_expired_all_expired(self):
        now_date = timezone.now().date()
        case = create_case(
            self.case_worker, self.team, self.municipality, self.district
        )
        appropriation = create_appropriation(case=case)
        payment_schedule = create_payment_schedule(
            payment_frequency=PaymentSchedule.DAILY,
            payment_type=PaymentSchedule.RUNNING_PAYMENT,
        )
        # create an expired main activity
        create_activity(
            case=case,
            appropriation=appropriation,
            start_date=now_date - timedelta(days=4),
            end_date=now_date - timedelta(days=3),
            activity_type=Activity.MAIN_ACTIVITY,
            status=Activity.STATUS_GRANTED,
            payment_plan=payment_schedule,
        )
        payment_schedule = create_payment_schedule(
            payment_frequency=PaymentSchedule.DAILY,
            payment_type=PaymentSchedule.RUNNING_PAYMENT,
        )
        # create an expired main activity
        create_activity(
            case=case,
            appropriation=appropriation,
            start_date=now_date - timedelta(days=2),
            end_date=now_date - timedelta(days=1),
            activity_type=Activity.MAIN_ACTIVITY,
            status=Activity.STATUS_GRANTED,
            payment_plan=payment_schedule,
        )
        # create a second appropriation
        appropriation = create_appropriation(case=case, sbsys_id="6521")
        payment_schedule = create_payment_schedule(
            payment_frequency=PaymentSchedule.DAILY,
            payment_type=PaymentSchedule.RUNNING_PAYMENT,
        )
        # create an expired main activity
        create_activity(
            case=case,
            appropriation=appropriation,
            start_date=now_date - timedelta(days=10),
            end_date=now_date - timedelta(days=9),
            activity_type=Activity.MAIN_ACTIVITY,
            status=Activity.STATUS_GRANTED,
            payment_plan=payment_schedule,
        )
        payment_schedule = create_payment_schedule(
            payment_frequency=PaymentSchedule.DAILY,
            payment_type=PaymentSchedule.RUNNING_PAYMENT,
        )
        # create an expired main activity
        create_activity(
            case=case,
            appropriation=appropriation,
            start_date=now_date - timedelta(days=8),
            end_date=now_date - timedelta(days=7),
            activity_type=Activity.MAIN_ACTIVITY,
            status=Activity.STATUS_GRANTED,
            payment_plan=payment_schedule,
        )

        expired_cases = Case.objects.all().expired()
        ongoing_cases = Case.objects.all().ongoing()
        self.assertEqual(expired_cases.count(), 1)
        self.assertEqual(ongoing_cases.count(), 0)<|MERGE_RESOLUTION|>--- conflicted
+++ resolved
@@ -4,10 +4,6 @@
 from django.test import TestCase
 from django.utils import timezone
 
-<<<<<<< HEAD
-from core.tests.testing_utils import create_payment_schedule, create_payment
-from core.models import Payment
-=======
 from core.tests.testing_utils import (
     create_payment,
     BasicTestMixin,
@@ -17,7 +13,6 @@
     create_activity,
 )
 from core.models import Payment, PaymentSchedule, Activity, Case
->>>>>>> 3f826232
 
 
 class PaymentQuerySetTestCase(TestCase):
