import os
import logging
import requests

<<<<<<< HEAD
from django.template.loader import get_template
from django.core.mail import EmailMessage
=======
>>>>>>> 480bc877
from django.conf import settings

from weasyprint import HTML
from weasyprint.fonts import FontConfiguration

from service_person_stamdata_udvidet import get_citizen


logger = logging.getLogger(__name__)


def get_person_info(cpr):
    """
    Get CPR data on a person and his/her relations.
    """
    # TODO: switch out these mock calls with the real ones.
    result = get_cpr_data_mock(cpr)
    if not result:
        return None
    for relation in result["relationer"]:
        relation_cpr = relation["cprnr"]
        relation_data = get_cpr_data_mock(relation_cpr)
        if relation_data:
            relation.update(relation_data)
    return result


def get_cpr_data(cpr):
    """
    Get CPR data from Serviceplatformen.
    """
    if not os.path.isfile(settings.SERVICEPLATFORM_CERTIFICATE_PATH):
        logger.info(
            "serviceplatform certificate path: %s is not a file",
            settings.SERVICEPLATFORM_CERTIFICATE_PATH,
        )
        return None
    try:
        result = get_citizen(
            service_uuids=settings.SERVICEPLATFORM_UUIDS,
            certificate=settings.SERVICEPLATFORM_CERTIFICATE_PATH,
            cprnr=cpr,
        )
        return result
    except requests.exceptions.HTTPError:
        logger.exception("get_cpr_data requests error")
        return None


def get_cpr_data_mock(cpr):
    """
    Use test data in place of the real 'get_cpr_data' for now.
    """
    result = {
        "statsborgerskab": "5100",
        "efternavn": "Jensen",
        "postdistrikt": "Næstved",
        "foedselsregistreringssted": "Myndighedsnavn for landekode: 5902",
        "boernUnder18": "false",
        "civilstandsdato": "1991-03-21+01:00",
        "adresseringsnavn": "Jens Jensner Jensen",
        "fornavn": "Jens Jensner",
        "tilflytningsdato": "2001-12-01+01:00",
        "markedsfoeringsbeskyttelse": "true",
        "vejkode": "1759",
        "standardadresse": "Sterkelsvej 17 A,2",
        "etage": "02",
        "koen": "M",
        "status": "80",
        "foedselsdato": "1978-04-27+01:00",
        "vejnavn": "Sterkelsvej",
        "statsborgerskabdato": "1991-09-23+02:00",
        "adressebeskyttelse": "false",
        "stilling": "Sygepl ske",
        "gaeldendePersonnummer": "2704785263",
        "vejadresseringsnavn": "Sterkelsvej",
        "civilstand": "G",
        "alder": "59",
        "relationer": [
            {"cprnr": "0123456780", "relation": "aegtefaelle"},
            {"cprnr": "1123456789", "relation": "barn"},
            {"cprnr": "2123456789", "relation": "barn"},
            {"cprnr": "3123456789", "relation": "barn"},
            {"cprnr": "0000000000", "relation": "mor"},
            {"cprnr": "0000000000", "relation": "far"},
        ],
        "postnummer": "4700",
        "husnummer": "017A",
        "vejviserbeskyttelse": "true",
        "kommunekode": "370",
    }
    return result


def send_appropriation(appropriation):
    """Generate PDF and XML files from appropriation and send them to SBSYS."""
    render_context = {"appropriation": appropriation}
    # Generate os2forms.xml
    xml_template = get_template(settings.SBSYS_XML_TEMPLATE)
    xml_data = xml_template.render(context=render_context)
    xml_file_name = "os2forms.xml"

    # Generate PDF
    html_template = get_template(settings.SBSYS_APPROPRIATION_TEMPLATE)
    html_data = html_template.render(context=render_context)

    # Configure fonts for correct rendering.
    font_config = FontConfiguration()
    pdf_data = HTML(string=html_data).write_pdf(font_config=font_config)
    pdf_file_name = f"{appropriation.sbsys_id}.pdf"
    HTML(string=html_data).write_pdf(
        f"core/migrations/{pdf_file_name}", font_config=font_config
    )

    # Send as email
    msg = EmailMessage()
    msg.subject = "SBSYS-journalisering"
    msg.body = ""
    msg.from_email = settings.DEFAULT_FROM_EMAIL
    msg.to = [settings.SBSYS_EMAIL]
    msg.attachments = [
        (xml_file_name, xml_data, "text/xml"),
        (pdf_file_name, pdf_data, "application/pdf"),
    ]

    msg.send()<|MERGE_RESOLUTION|>--- conflicted
+++ resolved
@@ -2,11 +2,9 @@
 import logging
 import requests
 
-<<<<<<< HEAD
 from django.template.loader import get_template
 from django.core.mail import EmailMessage
-=======
->>>>>>> 480bc877
+
 from django.conf import settings
 
 from weasyprint import HTML
